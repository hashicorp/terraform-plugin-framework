--- conflicted
+++ resolved
@@ -18,11 +18,8 @@
 	"github.com/hashicorp/terraform-plugin-framework/function"
 	"github.com/hashicorp/terraform-plugin-framework/internal/fromproto5"
 	"github.com/hashicorp/terraform-plugin-framework/internal/testing/testtypes"
-<<<<<<< HEAD
 	"github.com/hashicorp/terraform-plugin-framework/internal/testing/testvalidator"
 	"github.com/hashicorp/terraform-plugin-framework/types"
-=======
->>>>>>> 4a9b6a38
 	"github.com/hashicorp/terraform-plugin-framework/types/basetypes"
 )
 
@@ -95,12 +92,8 @@
 			},
 			expected: function.ArgumentsData{},
 			expectedFuncError: function.NewArgumentFuncError(
-<<<<<<< HEAD
-				0, "Unable to Convert Function Argument: "+
-=======
 				0,
 				"Unable to Convert Function Argument: "+
->>>>>>> 4a9b6a38
 					"An unexpected error was encountered when converting the function argument from the protocol type. "+
 					"This is always an issue in terraform-plugin-framework used to implement the provider and should be reported to the provider developers.\n\n"+
 					"Please report this to the provider developer:\n\n"+
@@ -155,12 +148,8 @@
 			},
 			expected: function.NewArgumentsData(nil),
 			expectedFuncError: function.NewArgumentFuncError(
-<<<<<<< HEAD
-				0, "Error Diagnostic: This is an error.",
-=======
 				0,
 				"Error Diagnostic: This is an error.",
->>>>>>> 4a9b6a38
 			),
 		},
 		"parameters-one-TypeWithParameterValidation-error": {
@@ -176,12 +165,8 @@
 			},
 			expected: function.NewArgumentsData(nil),
 			expectedFuncError: function.NewArgumentFuncError(
-<<<<<<< HEAD
-				0, "This is a function error",
-=======
 				0,
 				"This is a function error",
->>>>>>> 4a9b6a38
 			),
 		},
 		"parameters-one-TypeWithValidation-warning": {
@@ -550,13 +535,7 @@
 					CustomType: testtypes.StringTypeWithValidateError{},
 				},
 			},
-<<<<<<< HEAD
-			expected: function.NewArgumentsData([]attr.Value{
-				basetypes.NewTupleValueMust([]attr.Type{}, []attr.Value{}),
-			}),
-=======
 			expected: function.NewArgumentsData(nil),
->>>>>>> 4a9b6a38
 			expectedFuncError: function.NewArgumentFuncError(
 				0,
 				"Error Diagnostic: This is an error.",
@@ -571,13 +550,7 @@
 					CustomType: testtypes.StringTypeWithValidateParameterError{},
 				},
 			},
-<<<<<<< HEAD
-			expected: function.NewArgumentsData([]attr.Value{
-				basetypes.NewTupleValueMust([]attr.Type{}, []attr.Value{}),
-			}),
-=======
 			expected: function.NewArgumentsData(nil),
->>>>>>> 4a9b6a38
 			expectedFuncError: function.NewArgumentFuncError(
 				0,
 				"This is a function error",
@@ -646,13 +619,7 @@
 					CustomType: testtypes.StringTypeWithValidateError{},
 				},
 			},
-<<<<<<< HEAD
-			expected: function.NewArgumentsData([]attr.Value{
-				basetypes.NewTupleValueMust([]attr.Type{}, []attr.Value{}),
-			}),
-=======
 			expected: function.NewArgumentsData(nil),
->>>>>>> 4a9b6a38
 			expectedFuncError: function.NewArgumentFuncError(
 				0,
 				"Error Diagnostic: This is an error.\nError Diagnostic: This is an error.",
@@ -668,13 +635,7 @@
 					CustomType: testtypes.StringTypeWithValidateParameterError{},
 				},
 			},
-<<<<<<< HEAD
-			expected: function.NewArgumentsData([]attr.Value{
-				basetypes.NewTupleValueMust([]attr.Type{}, []attr.Value{}),
-			}),
-=======
 			expected: function.NewArgumentsData(nil),
->>>>>>> 4a9b6a38
 			expectedFuncError: function.NewArgumentFuncError(
 				0,
 				"This is a function error\nThis is a function error",
