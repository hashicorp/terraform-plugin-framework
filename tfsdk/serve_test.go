package tfsdk

import (
	"context"
	"sync"
	"testing"
	"time"

	"github.com/google/go-cmp/cmp"
	"github.com/google/go-cmp/cmp/cmpopts"
	"github.com/hashicorp/terraform-plugin-framework/attr"
	"github.com/hashicorp/terraform-plugin-framework/types"
	"github.com/hashicorp/terraform-plugin-go/tfprotov6"
	"github.com/hashicorp/terraform-plugin-go/tftypes"
)

func TestServerCancelInFlightContexts(t *testing.T) {
	t.Parallel()

	// let's test and make sure the code we use to Stop will actually
	// cancel in flight contexts how we expect and not, y'know, crash or
	// something

	// first, let's create a bunch of goroutines
	wg := new(sync.WaitGroup)
	s := &server{}
	testCtx := context.Background()
	for i := 0; i < 10; i++ {
		wg.Add(1)
		go func() {
			defer wg.Done()
			ctx := context.Background()
			ctx = s.registerContext(ctx)
			select {
			case <-time.After(time.Second * 10):
				t.Error("timed out waiting to be canceled")
				return
			case <-ctx.Done():
				return
			}
		}()
	}
	// avoid any race conditions around canceling the contexts before
	// they're all set up
	//
	// we don't need this in prod as, presumably, Terraform would not keep
	// sending us requests after it told us to stop
	time.Sleep(200 * time.Millisecond)

	s.cancelRegisteredContexts(testCtx)

	wg.Wait()
	// if we got here, that means that either all our contexts have been
	// canceled, or we have an error reported
}

func TestMarkComputedNilsAsUnknown(t *testing.T) {
	t.Parallel()

	s := Schema{
		Attributes: map[string]Attribute{
			// values should be left alone
			"string-value": {
				Type:     types.StringType,
				Required: true,
			},
			// nil, uncomputed values should be left alone
			"string-nil": {
				Type:     types.StringType,
				Optional: true,
			},
			// nil computed values should be turned into unknown
			"string-nil-computed": {
				Type:     types.StringType,
				Computed: true,
			},
			// nil computed values should be turned into unknown
			"string-nil-optional-computed": {
				Type:     types.StringType,
				Optional: true,
				Computed: true,
			},
			// non-nil computed values should be left alone
			"string-value-optional-computed": {
				Type:     types.StringType,
				Optional: true,
				Computed: true,
			},
			// nil objects should be unknown
			"object-nil-optional-computed": {
				Type: types.ObjectType{
					AttrTypes: map[string]attr.Type{
						"string-nil": types.StringType,
						"string-set": types.StringType,
					},
				},
				Optional: true,
				Computed: true,
			},
			// non-nil objects should be left alone
			"object-value-optional-computed": {
				Type: types.ObjectType{
					AttrTypes: map[string]attr.Type{
						// nil attributes of objects
						// should be let alone, as they
						// don't have a schema of their
						// own
						"string-nil": types.StringType,
						"string-set": types.StringType,
					},
				},
				Optional: true,
				Computed: true,
			},
			// nil nested attributes should be unknown
			"nested-nil-optional-computed": {
				Attributes: SingleNestedAttributes(map[string]Attribute{
					"string-nil": {
						Type:     types.StringType,
						Optional: true,
						Computed: true,
					},
					"string-set": {
						Type:     types.StringType,
						Optional: true,
						Computed: true,
					},
				}),
				Optional: true,
				Computed: true,
			},
			// non-nil nested attributes should be left alone on the top level
			"nested-value-optional-computed": {
				Attributes: SingleNestedAttributes(map[string]Attribute{
					// nested computed attributes should be unknown
					"string-nil": {
						Type:     types.StringType,
						Optional: true,
						Computed: true,
					},
					// nested non-nil computed attributes should be left alone
					"string-set": {
						Type:     types.StringType,
						Optional: true,
						Computed: true,
					},
				}),
				Optional: true,
				Computed: true,
			},
		},
	}
	input := tftypes.NewValue(s.TerraformType(context.Background()), map[string]tftypes.Value{
		"string-value":                   tftypes.NewValue(tftypes.String, "hello, world"),
		"string-nil":                     tftypes.NewValue(tftypes.String, nil),
		"string-nil-computed":            tftypes.NewValue(tftypes.String, nil),
		"string-nil-optional-computed":   tftypes.NewValue(tftypes.String, nil),
		"string-value-optional-computed": tftypes.NewValue(tftypes.String, "hello, world"),
		"object-nil-optional-computed":   tftypes.NewValue(s.Attributes["object-nil-optional-computed"].Type.TerraformType(context.Background()), nil),
		"object-value-optional-computed": tftypes.NewValue(s.Attributes["object-value-optional-computed"].Type.TerraformType(context.Background()), map[string]tftypes.Value{
			"string-nil": tftypes.NewValue(tftypes.String, nil),
			"string-set": tftypes.NewValue(tftypes.String, "foo"),
		}),
		"nested-nil-optional-computed": tftypes.NewValue(s.Attributes["nested-nil-optional-computed"].Attributes.AttributeType().TerraformType(context.Background()), nil),
		"nested-value-optional-computed": tftypes.NewValue(s.Attributes["nested-value-optional-computed"].Attributes.AttributeType().TerraformType(context.Background()), map[string]tftypes.Value{
			"string-nil": tftypes.NewValue(tftypes.String, nil),
			"string-set": tftypes.NewValue(tftypes.String, "bar"),
		}),
	})
	expected := tftypes.NewValue(s.TerraformType(context.Background()), map[string]tftypes.Value{
		"string-value":                   tftypes.NewValue(tftypes.String, "hello, world"),
		"string-nil":                     tftypes.NewValue(tftypes.String, nil),
		"string-nil-computed":            tftypes.NewValue(tftypes.String, tftypes.UnknownValue),
		"string-nil-optional-computed":   tftypes.NewValue(tftypes.String, tftypes.UnknownValue),
		"string-value-optional-computed": tftypes.NewValue(tftypes.String, "hello, world"),
		"object-nil-optional-computed":   tftypes.NewValue(s.Attributes["object-nil-optional-computed"].Type.TerraformType(context.Background()), tftypes.UnknownValue),
		"object-value-optional-computed": tftypes.NewValue(s.Attributes["object-value-optional-computed"].Type.TerraformType(context.Background()), map[string]tftypes.Value{
			"string-nil": tftypes.NewValue(tftypes.String, nil),
			"string-set": tftypes.NewValue(tftypes.String, "foo"),
		}),
		"nested-nil-optional-computed": tftypes.NewValue(s.Attributes["nested-nil-optional-computed"].Attributes.AttributeType().TerraformType(context.Background()), tftypes.UnknownValue),
		"nested-value-optional-computed": tftypes.NewValue(s.Attributes["nested-value-optional-computed"].Attributes.AttributeType().TerraformType(context.Background()), map[string]tftypes.Value{
			"string-nil": tftypes.NewValue(tftypes.String, tftypes.UnknownValue),
			"string-set": tftypes.NewValue(tftypes.String, "bar"),
		}),
	})

	got, err := tftypes.Transform(input, markComputedNilsAsUnknown(context.Background(), s))
	if err != nil {
		t.Errorf("Unexpected error: %s", err)
		return
	}

	diff, err := expected.Diff(got)
	if err != nil {
		t.Errorf("Error diffing values: %s", err)
		return
	}
	if len(diff) > 0 {
		t.Errorf("Unexpected diff (value1 expected, value2 got): %v", diff)
	}
}

func TestNormaliseRequiresReplace(t *testing.T) {
	t.Parallel()

	type testCase struct {
		input    []*tftypes.AttributePath
		expected []*tftypes.AttributePath
	}

	tests := map[string]testCase{
		"nil": {
			input:    nil,
			expected: nil,
		},
		"no-duplicates": {
			input: []*tftypes.AttributePath{
				tftypes.NewAttributePath().WithAttributeName("name2"),
				tftypes.NewAttributePath().WithAttributeName("name1"),
				tftypes.NewAttributePath().WithElementKeyInt(1234),
				tftypes.NewAttributePath().WithAttributeName("name1").WithElementKeyString("elementkey"),
			},
			expected: []*tftypes.AttributePath{
				tftypes.NewAttributePath().WithAttributeName("name1"),
				tftypes.NewAttributePath().WithAttributeName("name1").WithElementKeyString("elementkey"),
				tftypes.NewAttributePath().WithAttributeName("name2"),
				tftypes.NewAttributePath().WithElementKeyInt(1234),
			},
		},
		"duplicates": {
			input: []*tftypes.AttributePath{
				tftypes.NewAttributePath().WithAttributeName("name1"),
				tftypes.NewAttributePath().WithAttributeName("name1"),
				tftypes.NewAttributePath().WithElementKeyInt(1234),
				tftypes.NewAttributePath().WithElementKeyInt(1234),
			},
			expected: []*tftypes.AttributePath{
				tftypes.NewAttributePath().WithAttributeName("name1"),
				tftypes.NewAttributePath().WithElementKeyInt(1234),
			},
		},
	}

	for name, tc := range tests {
		name, tc := name, tc

		t.Run(name, func(t *testing.T) {
			t.Parallel()

			actual := normaliseRequiresReplace(tc.input)

			if diff := cmp.Diff(actual, tc.expected, cmpopts.EquateEmpty()); diff != "" {
				t.Errorf("Unexpected diff (+wanted, -got): %s", diff)
				return
			}
		})
	}
}

func TestServerGetProviderSchema(t *testing.T) {
	t.Parallel()

	s := new(testServeProvider)
	testServer := &server{
		p: s,
	}
	got, err := testServer.GetProviderSchema(context.Background(), new(tfprotov6.GetProviderSchemaRequest))
	if err != nil {
		t.Errorf("Got unexpected error: %s", err)
		return
	}
	expected := &tfprotov6.GetProviderSchemaResponse{
		Provider: testServeProviderProviderSchema,
		ResourceSchemas: map[string]*tfprotov6.Schema{
			"test_one":                      testServeResourceTypeOneSchema,
			"test_two":                      testServeResourceTypeTwoSchema,
			"test_attribute_plan_modifiers": testServeResourceTypeAttributePlanModifiersSchema,

			"test_config_validators": testServeResourceTypeConfigValidatorsSchema,
			"test_validate_config":   testServeResourceTypeValidateConfigSchema,
		},
		DataSourceSchemas: map[string]*tfprotov6.Schema{
			"test_one":               testServeDataSourceTypeOneSchema,
			"test_two":               testServeDataSourceTypeTwoSchema,
			"test_config_validators": testServeDataSourceTypeConfigValidatorsSchema,
			"test_validate_config":   testServeDataSourceTypeValidateConfigSchema,
		},
	}
	if diff := cmp.Diff(expected, got); diff != "" {
		t.Errorf("Unexpected diff (-wanted, +got): %s", diff)
	}
}

func TestServerGetProviderSchemaWithProviderMeta(t *testing.T) {
	t.Parallel()

	s := new(testServeProviderWithMetaSchema)
	testServer := &server{
		p: s,
	}
	got, err := testServer.GetProviderSchema(context.Background(), new(tfprotov6.GetProviderSchemaRequest))
	if err != nil {
		t.Errorf("Got unexpected error: %s", err)
		return
	}
	expected := &tfprotov6.GetProviderSchemaResponse{
		Provider: testServeProviderProviderSchema,
		ResourceSchemas: map[string]*tfprotov6.Schema{
			"test_one":                      testServeResourceTypeOneSchema,
			"test_two":                      testServeResourceTypeTwoSchema,
			"test_attribute_plan_modifiers": testServeResourceTypeAttributePlanModifiersSchema,
			"test_config_validators":        testServeResourceTypeConfigValidatorsSchema,
			"test_validate_config":          testServeResourceTypeValidateConfigSchema,
		},
		DataSourceSchemas: map[string]*tfprotov6.Schema{
			"test_one":               testServeDataSourceTypeOneSchema,
			"test_two":               testServeDataSourceTypeTwoSchema,
			"test_config_validators": testServeDataSourceTypeConfigValidatorsSchema,
			"test_validate_config":   testServeDataSourceTypeValidateConfigSchema,
		},
		ProviderMeta: &tfprotov6.Schema{
			Version: 2,
			Block: &tfprotov6.SchemaBlock{
				Attributes: []*tfprotov6.SchemaAttribute{
					{
						Name:            "foo",
						Required:        true,
						Type:            tftypes.String,
						Description:     "A **string**",
						DescriptionKind: tfprotov6.StringKindMarkdown,
					},
				},
			},
		},
	}
	if diff := cmp.Diff(expected, got); diff != "" {
		t.Errorf("Unexpected diff (-wanted, +got): %s", diff)
	}
}

func TestServerValidateProviderConfig(t *testing.T) {
	t.Parallel()

	type testCase struct {
		// request input
		config       tftypes.Value
		provider     Provider
		providerType tftypes.Type

		// response expectations
		expectedDiags []*tfprotov6.Diagnostic
	}

	tests := map[string]testCase{
		"no_validation": {
			config: tftypes.NewValue(testServeProviderProviderType, map[string]tftypes.Value{
				"required":          tftypes.NewValue(tftypes.String, "this is a required value"),
				"optional":          tftypes.NewValue(tftypes.String, nil),
				"computed":          tftypes.NewValue(tftypes.String, nil),
				"optional_computed": tftypes.NewValue(tftypes.String, "they filled this one out"),
				"sensitive":         tftypes.NewValue(tftypes.String, "hunter42"),
				"deprecated":        tftypes.NewValue(tftypes.String, "oops"),
				"string":            tftypes.NewValue(tftypes.String, "a new string value"),
				"number":            tftypes.NewValue(tftypes.Number, 1234),
				"bool":              tftypes.NewValue(tftypes.Bool, true),
				"list-string": tftypes.NewValue(tftypes.List{ElementType: tftypes.String}, []tftypes.Value{
					tftypes.NewValue(tftypes.String, "hello"),
					tftypes.NewValue(tftypes.String, "world"),
				}),
				"list-list-string": tftypes.NewValue(tftypes.List{ElementType: tftypes.List{ElementType: tftypes.String}}, []tftypes.Value{
					tftypes.NewValue(tftypes.List{ElementType: tftypes.String}, []tftypes.Value{
						tftypes.NewValue(tftypes.String, "red"),
						tftypes.NewValue(tftypes.String, "blue"),
						tftypes.NewValue(tftypes.String, "green"),
					}),
					tftypes.NewValue(tftypes.List{ElementType: tftypes.String}, []tftypes.Value{
						tftypes.NewValue(tftypes.String, "rojo"),
						tftypes.NewValue(tftypes.String, "azul"),
						tftypes.NewValue(tftypes.String, "verde"),
					}),
				}),
				"list-object": tftypes.NewValue(tftypes.List{ElementType: tftypes.Object{AttributeTypes: map[string]tftypes.Type{
					"foo": tftypes.String,
					"bar": tftypes.Bool,
					"baz": tftypes.Number,
				}}}, []tftypes.Value{
					tftypes.NewValue(tftypes.Object{AttributeTypes: map[string]tftypes.Type{
						"foo": tftypes.String,
						"bar": tftypes.Bool,
						"baz": tftypes.Number,
					}}, map[string]tftypes.Value{
						"foo": tftypes.NewValue(tftypes.String, "hello, world"),
						"bar": tftypes.NewValue(tftypes.Bool, true),
						"baz": tftypes.NewValue(tftypes.Number, 4567),
					}),
					tftypes.NewValue(tftypes.Object{AttributeTypes: map[string]tftypes.Type{
						"foo": tftypes.String,
						"bar": tftypes.Bool,
						"baz": tftypes.Number,
					}}, map[string]tftypes.Value{
						"foo": tftypes.NewValue(tftypes.String, "goodnight, moon"),
						"bar": tftypes.NewValue(tftypes.Bool, false),
						"baz": tftypes.NewValue(tftypes.Number, 8675309),
					}),
				}),
				"object": tftypes.NewValue(tftypes.Object{AttributeTypes: map[string]tftypes.Type{
					"foo":  tftypes.String,
					"bar":  tftypes.Bool,
					"baz":  tftypes.Number,
					"quux": tftypes.List{ElementType: tftypes.String},
				}}, map[string]tftypes.Value{
					"foo": tftypes.NewValue(tftypes.String, "testing123"),
					"bar": tftypes.NewValue(tftypes.Bool, true),
					"baz": tftypes.NewValue(tftypes.Number, 123),
					"quux": tftypes.NewValue(tftypes.List{ElementType: tftypes.String}, []tftypes.Value{
						tftypes.NewValue(tftypes.String, "red"),
						tftypes.NewValue(tftypes.String, "blue"),
						tftypes.NewValue(tftypes.String, "green"),
					}),
				}),
				"empty-object": tftypes.NewValue(tftypes.Object{AttributeTypes: map[string]tftypes.Type{}}, map[string]tftypes.Value{}),
				"single-nested-attributes": tftypes.NewValue(tftypes.Object{AttributeTypes: map[string]tftypes.Type{
					"foo": tftypes.String,
					"bar": tftypes.Number,
				}}, map[string]tftypes.Value{
					"foo": tftypes.NewValue(tftypes.String, "almost done"),
					"bar": tftypes.NewValue(tftypes.Number, 12),
				}),
				"list-nested-attributes": tftypes.NewValue(tftypes.List{ElementType: tftypes.Object{AttributeTypes: map[string]tftypes.Type{
					"foo": tftypes.String,
					"bar": tftypes.Number,
				}}}, []tftypes.Value{
					tftypes.NewValue(tftypes.Object{AttributeTypes: map[string]tftypes.Type{
						"foo": tftypes.String,
						"bar": tftypes.Number,
					}}, map[string]tftypes.Value{
						"foo": tftypes.NewValue(tftypes.String, "let's do the math"),
						"bar": tftypes.NewValue(tftypes.Number, 18973),
					}),
					tftypes.NewValue(tftypes.Object{AttributeTypes: map[string]tftypes.Type{
						"foo": tftypes.String,
						"bar": tftypes.Number,
					}}, map[string]tftypes.Value{
						"foo": tftypes.NewValue(tftypes.String, "this is why we can't have nice things"),
						"bar": tftypes.NewValue(tftypes.Number, 14554216),
					}),
				}),
				"map": tftypes.NewValue(tftypes.Map{AttributeType: tftypes.Number}, map[string]tftypes.Value{
					"foo": tftypes.NewValue(tftypes.Number, 123),
					"bar": tftypes.NewValue(tftypes.Number, 456),
					"baz": tftypes.NewValue(tftypes.Number, 789),
				}),
				"map-nested-attributes": tftypes.NewValue(tftypes.Map{AttributeType: tftypes.Object{AttributeTypes: map[string]tftypes.Type{
					"bar": tftypes.Number,
					"foo": tftypes.String,
				}}}, map[string]tftypes.Value{
					"hello": tftypes.NewValue(tftypes.Object{AttributeTypes: map[string]tftypes.Type{
						"bar": tftypes.Number,
						"foo": tftypes.String,
					}}, map[string]tftypes.Value{
						"bar": tftypes.NewValue(tftypes.Number, 123456),
						"foo": tftypes.NewValue(tftypes.String, "world"),
					}),
					"goodnight": tftypes.NewValue(tftypes.Object{AttributeTypes: map[string]tftypes.Type{
						"bar": tftypes.Number,
						"foo": tftypes.String,
					}}, map[string]tftypes.Value{
						"bar": tftypes.NewValue(tftypes.Number, 56789),
						"foo": tftypes.NewValue(tftypes.String, "moon"),
					}),
				}),
			}),
			provider:     &testServeProvider{},
			providerType: testServeProviderProviderType,

			expectedDiags: []*tfprotov6.Diagnostic{
				{
					Severity:  tfprotov6.DiagnosticSeverityWarning,
					Summary:   "Attribute Deprecated",
					Detail:    `Deprecated, please use "optional" instead`,
					Attribute: tftypes.NewAttributePath().WithAttributeName("deprecated"),
				},
				{
					Severity: tfprotov6.DiagnosticSeverityWarning,
					Summary:  "Deprecated",
					Detail:   "Deprecated in favor of other_resource",
				},
			},
		},
		"config_validators_no_diags": {
			config: tftypes.NewValue(testServeResourceTypeConfigValidatorsType, map[string]tftypes.Value{
				"string": tftypes.NewValue(tftypes.String, nil),
			}),
			provider: &testServeProviderWithConfigValidators{
				&testServeProvider{
					validateProviderConfigImpl: func(_ context.Context, req ValidateProviderConfigRequest, resp *ValidateProviderConfigResponse) {},
				},
			},
			providerType: testServeProviderWithConfigValidatorsType,
		},
		"config_validators_one_diag": {
			config: tftypes.NewValue(testServeResourceTypeConfigValidatorsType, map[string]tftypes.Value{
				"string": tftypes.NewValue(tftypes.String, nil),
			}),
			provider: &testServeProviderWithConfigValidators{
				&testServeProvider{
					validateProviderConfigImpl: func(_ context.Context, req ValidateProviderConfigRequest, resp *ValidateProviderConfigResponse) {
						if len(resp.Diagnostics) == 0 {
							resp.Diagnostics.AddError(
								"This is an error",
								"Oops.",
							)
						} else {
							resp.Diagnostics.AddError(
								"This is another error",
								"Oops again.",
							)
						}
					},
				},
			},
			providerType: testServeProviderWithConfigValidatorsType,

			expectedDiags: []*tfprotov6.Diagnostic{
				{
					Summary:  "This is an error",
					Severity: tfprotov6.DiagnosticSeverityError,
					Detail:   "Oops.",
				},
				// ConfigValidators includes multiple calls
				{
					Summary:  "This is another error",
					Severity: tfprotov6.DiagnosticSeverityError,
					Detail:   "Oops again.",
				},
			},
		},
		"config_validators_two_diags": {
			config: tftypes.NewValue(testServeResourceTypeConfigValidatorsType, map[string]tftypes.Value{
				"string": tftypes.NewValue(tftypes.String, nil),
			}),
			provider: &testServeProviderWithConfigValidators{
				&testServeProvider{
					validateProviderConfigImpl: func(_ context.Context, req ValidateProviderConfigRequest, resp *ValidateProviderConfigResponse) {
						if len(resp.Diagnostics) == 0 {
							resp.Diagnostics.AddAttributeWarning(
								tftypes.NewAttributePath().WithAttributeName("disks").WithElementKeyInt(0),
								"This is a warning",
								"This is your final warning",
							)
							resp.Diagnostics.AddError(
								"This is an error",
								"Oops.",
							)
						} else {
							resp.Diagnostics.AddAttributeWarning(
								tftypes.NewAttributePath().WithAttributeName("disks").WithElementKeyInt(0),
								"This is another warning",
								"This is really your final warning",
							)
							resp.Diagnostics.AddError(
								"This is another error",
								"Oops again.",
							)
						}
					},
				},
			},
			providerType: testServeProviderWithConfigValidatorsType,

			expectedDiags: []*tfprotov6.Diagnostic{
				{
					Summary:   "This is a warning",
					Severity:  tfprotov6.DiagnosticSeverityWarning,
					Detail:    "This is your final warning",
					Attribute: tftypes.NewAttributePath().WithAttributeName("disks").WithElementKeyInt(0),
				},
				{
					Summary:  "This is an error",
					Severity: tfprotov6.DiagnosticSeverityError,
					Detail:   "Oops.",
				},
				// ConfigValidators includes multiple calls
				{
					Summary:   "This is another warning",
					Severity:  tfprotov6.DiagnosticSeverityWarning,
					Detail:    "This is really your final warning",
					Attribute: tftypes.NewAttributePath().WithAttributeName("disks").WithElementKeyInt(0),
				},
				{
					Summary:  "This is another error",
					Severity: tfprotov6.DiagnosticSeverityError,
					Detail:   "Oops again.",
				},
			},
		},
		"validate_config_no_diags": {
			config: tftypes.NewValue(testServeResourceTypeValidateConfigType, map[string]tftypes.Value{
				"string": tftypes.NewValue(tftypes.String, nil),
			}),
			provider: &testServeProviderWithValidateConfig{
				&testServeProvider{
					validateProviderConfigImpl: func(_ context.Context, req ValidateProviderConfigRequest, resp *ValidateProviderConfigResponse) {},
				},
			},
			providerType: testServeProviderWithValidateConfigType,
		},
		"validate_config_one_diag": {
			config: tftypes.NewValue(testServeResourceTypeValidateConfigType, map[string]tftypes.Value{
				"string": tftypes.NewValue(tftypes.String, nil),
			}),
			provider: &testServeProviderWithValidateConfig{
				&testServeProvider{
					validateProviderConfigImpl: func(_ context.Context, req ValidateProviderConfigRequest, resp *ValidateProviderConfigResponse) {
						resp.Diagnostics.AddError(
							"This is an error",
							"Oops.",
						)
					},
				},
			},
			providerType: testServeProviderWithValidateConfigType,

			expectedDiags: []*tfprotov6.Diagnostic{
				{
					Summary:  "This is an error",
					Severity: tfprotov6.DiagnosticSeverityError,
					Detail:   "Oops.",
				},
			},
		},
		"validate_config_two_diags": {
			config: tftypes.NewValue(testServeResourceTypeValidateConfigType, map[string]tftypes.Value{
				"string": tftypes.NewValue(tftypes.String, nil),
			}),
			provider: &testServeProviderWithValidateConfig{
				&testServeProvider{
					validateProviderConfigImpl: func(_ context.Context, req ValidateProviderConfigRequest, resp *ValidateProviderConfigResponse) {
						resp.Diagnostics.AddAttributeWarning(
							tftypes.NewAttributePath().WithAttributeName("disks").WithElementKeyInt(0),
							"This is a warning",
							"This is your final warning",
						)
						resp.Diagnostics.AddError(
							"This is an error",
							"Oops.",
						)
					},
				},
			},
			providerType: testServeProviderWithValidateConfigType,

			expectedDiags: []*tfprotov6.Diagnostic{
				{
					Summary:   "This is a warning",
					Severity:  tfprotov6.DiagnosticSeverityWarning,
					Detail:    "This is your final warning",
					Attribute: tftypes.NewAttributePath().WithAttributeName("disks").WithElementKeyInt(0),
				},
				{
					Summary:  "This is an error",
					Severity: tfprotov6.DiagnosticSeverityError,
					Detail:   "Oops.",
				},
			},
		},
	}

	for name, tc := range tests {
		name, tc := name, tc

		t.Run(name, func(t *testing.T) {
			t.Parallel()

			testServer := &server{
				p: tc.provider,
			}

			dv, err := tfprotov6.NewDynamicValue(tc.providerType, tc.config)
			if err != nil {
				t.Errorf("Unexpected error: %s", err)
				return
			}
			req := &tfprotov6.ValidateProviderConfigRequest{
				Config: &dv,
			}
			got, err := testServer.ValidateProviderConfig(context.Background(), req)
			if err != nil {
				t.Errorf("Unexpected error: %s", err)
				return
			}
			if diff := cmp.Diff(got.Diagnostics, tc.expectedDiags); diff != "" {
				t.Errorf("Unexpected diff in diagnostics (+wanted, -got): %s", diff)
			}
		})
	}
}

func TestServerConfigureProvider(t *testing.T) {
	t.Parallel()

	type testCase struct {
		tfVersion     string
		config        tftypes.Value
		expectedDiags []*tfprotov6.Diagnostic
	}

	tests := map[string]testCase{
		"basic": {
			tfVersion: "1.0.0",
			config: tftypes.NewValue(testServeProviderProviderType, map[string]tftypes.Value{
				"required":          tftypes.NewValue(tftypes.String, "this is a required value"),
				"optional":          tftypes.NewValue(tftypes.String, nil),
				"computed":          tftypes.NewValue(tftypes.String, nil),
				"optional_computed": tftypes.NewValue(tftypes.String, "they filled this one out"),
				"sensitive":         tftypes.NewValue(tftypes.String, "hunter42"),
				"deprecated":        tftypes.NewValue(tftypes.String, "oops"),
				"string":            tftypes.NewValue(tftypes.String, "a new string value"),
				"number":            tftypes.NewValue(tftypes.Number, 1234),
				"bool":              tftypes.NewValue(tftypes.Bool, true),
				"list-string": tftypes.NewValue(tftypes.List{ElementType: tftypes.String}, []tftypes.Value{
					tftypes.NewValue(tftypes.String, "hello"),
					tftypes.NewValue(tftypes.String, "world"),
				}),
				"list-list-string": tftypes.NewValue(tftypes.List{ElementType: tftypes.List{ElementType: tftypes.String}}, []tftypes.Value{
					tftypes.NewValue(tftypes.List{ElementType: tftypes.String}, []tftypes.Value{
						tftypes.NewValue(tftypes.String, "red"),
						tftypes.NewValue(tftypes.String, "blue"),
						tftypes.NewValue(tftypes.String, "green"),
					}),
					tftypes.NewValue(tftypes.List{ElementType: tftypes.String}, []tftypes.Value{
						tftypes.NewValue(tftypes.String, "rojo"),
						tftypes.NewValue(tftypes.String, "azul"),
						tftypes.NewValue(tftypes.String, "verde"),
					}),
				}),
				"list-object": tftypes.NewValue(tftypes.List{ElementType: tftypes.Object{AttributeTypes: map[string]tftypes.Type{
					"foo": tftypes.String,
					"bar": tftypes.Bool,
					"baz": tftypes.Number,
				}}}, []tftypes.Value{
					tftypes.NewValue(tftypes.Object{AttributeTypes: map[string]tftypes.Type{
						"foo": tftypes.String,
						"bar": tftypes.Bool,
						"baz": tftypes.Number,
					}}, map[string]tftypes.Value{
						"foo": tftypes.NewValue(tftypes.String, "hello, world"),
						"bar": tftypes.NewValue(tftypes.Bool, true),
						"baz": tftypes.NewValue(tftypes.Number, 4567),
					}),
					tftypes.NewValue(tftypes.Object{AttributeTypes: map[string]tftypes.Type{
						"foo": tftypes.String,
						"bar": tftypes.Bool,
						"baz": tftypes.Number,
					}}, map[string]tftypes.Value{
						"foo": tftypes.NewValue(tftypes.String, "goodnight, moon"),
						"bar": tftypes.NewValue(tftypes.Bool, false),
						"baz": tftypes.NewValue(tftypes.Number, 8675309),
					}),
				}),
				"map": tftypes.NewValue(tftypes.Map{AttributeType: tftypes.Number}, map[string]tftypes.Value{
					"foo": tftypes.NewValue(tftypes.Number, 123),
					"bar": tftypes.NewValue(tftypes.Number, 456),
					"baz": tftypes.NewValue(tftypes.Number, 789),
				}),
				"map-nested-attributes": tftypes.NewValue(tftypes.Map{AttributeType: tftypes.Object{AttributeTypes: map[string]tftypes.Type{
					"bar": tftypes.Number,
					"foo": tftypes.String,
				}}}, map[string]tftypes.Value{
					"hello": tftypes.NewValue(tftypes.Object{AttributeTypes: map[string]tftypes.Type{
						"bar": tftypes.Number,
						"foo": tftypes.String,
					}}, map[string]tftypes.Value{
						"bar": tftypes.NewValue(tftypes.Number, 123456),
						"foo": tftypes.NewValue(tftypes.String, "world"),
					}),
					"goodnight": tftypes.NewValue(tftypes.Object{AttributeTypes: map[string]tftypes.Type{
						"bar": tftypes.Number,
						"foo": tftypes.String,
					}}, map[string]tftypes.Value{
						"bar": tftypes.NewValue(tftypes.Number, 56789),
						"foo": tftypes.NewValue(tftypes.String, "moon"),
					}),
				}),
				"object": tftypes.NewValue(tftypes.Object{AttributeTypes: map[string]tftypes.Type{
					"foo":  tftypes.String,
					"bar":  tftypes.Bool,
					"baz":  tftypes.Number,
					"quux": tftypes.List{ElementType: tftypes.String},
				}}, map[string]tftypes.Value{
					"foo": tftypes.NewValue(tftypes.String, "testing123"),
					"bar": tftypes.NewValue(tftypes.Bool, true),
					"baz": tftypes.NewValue(tftypes.Number, 123),
					"quux": tftypes.NewValue(tftypes.List{ElementType: tftypes.String}, []tftypes.Value{
						tftypes.NewValue(tftypes.String, "red"),
						tftypes.NewValue(tftypes.String, "blue"),
						tftypes.NewValue(tftypes.String, "green"),
					}),
				}),
				"empty-object": tftypes.NewValue(tftypes.Object{AttributeTypes: map[string]tftypes.Type{}}, map[string]tftypes.Value{}),
				"single-nested-attributes": tftypes.NewValue(tftypes.Object{AttributeTypes: map[string]tftypes.Type{
					"foo": tftypes.String,
					"bar": tftypes.Number,
				}}, map[string]tftypes.Value{
					"foo": tftypes.NewValue(tftypes.String, "almost done"),
					"bar": tftypes.NewValue(tftypes.Number, 12),
				}),
				"list-nested-attributes": tftypes.NewValue(tftypes.List{ElementType: tftypes.Object{AttributeTypes: map[string]tftypes.Type{
					"foo": tftypes.String,
					"bar": tftypes.Number,
				}}}, []tftypes.Value{
					tftypes.NewValue(tftypes.Object{AttributeTypes: map[string]tftypes.Type{
						"foo": tftypes.String,
						"bar": tftypes.Number,
					}}, map[string]tftypes.Value{
						"foo": tftypes.NewValue(tftypes.String, "let's do the math"),
						"bar": tftypes.NewValue(tftypes.Number, 18973),
					}),
					tftypes.NewValue(tftypes.Object{AttributeTypes: map[string]tftypes.Type{
						"foo": tftypes.String,
						"bar": tftypes.Number,
					}}, map[string]tftypes.Value{
						"foo": tftypes.NewValue(tftypes.String, "this is why we can't have nice things"),
						"bar": tftypes.NewValue(tftypes.Number, 14554216),
					}),
				}),
			}),
		},
		"config-unknown-value": {
			tfVersion: "1.0.0",
			config: tftypes.NewValue(testServeProviderProviderType, map[string]tftypes.Value{
				"required":          tftypes.NewValue(tftypes.String, "this is a required value"),
				"optional":          tftypes.NewValue(tftypes.String, nil),
				"computed":          tftypes.NewValue(tftypes.String, tftypes.UnknownValue),
				"optional_computed": tftypes.NewValue(tftypes.String, tftypes.UnknownValue),
				"sensitive":         tftypes.NewValue(tftypes.String, "hunter42"),
				"deprecated":        tftypes.NewValue(tftypes.String, "oops"),
				"string":            tftypes.NewValue(tftypes.String, "a new string value"),
				"number":            tftypes.NewValue(tftypes.Number, 1234),
				"bool":              tftypes.NewValue(tftypes.Bool, true),
				"list-string": tftypes.NewValue(tftypes.List{ElementType: tftypes.String}, []tftypes.Value{
					tftypes.NewValue(tftypes.String, "hello"),
					tftypes.NewValue(tftypes.String, "world"),
				}),
				"list-list-string": tftypes.NewValue(tftypes.List{ElementType: tftypes.List{ElementType: tftypes.String}}, tftypes.UnknownValue),
				"list-object": tftypes.NewValue(tftypes.List{ElementType: tftypes.Object{AttributeTypes: map[string]tftypes.Type{
					"foo": tftypes.String,
					"bar": tftypes.Bool,
					"baz": tftypes.Number,
				}}}, tftypes.UnknownValue),
				"object": tftypes.NewValue(tftypes.Object{AttributeTypes: map[string]tftypes.Type{
					"foo":  tftypes.String,
					"bar":  tftypes.Bool,
					"baz":  tftypes.Number,
					"quux": tftypes.List{ElementType: tftypes.String},
				}}, map[string]tftypes.Value{
					"foo":  tftypes.NewValue(tftypes.String, "testing123"),
					"bar":  tftypes.NewValue(tftypes.Bool, true),
					"baz":  tftypes.NewValue(tftypes.Number, 123),
					"quux": tftypes.NewValue(tftypes.List{ElementType: tftypes.String}, tftypes.UnknownValue),
				}),
				"empty-object": tftypes.NewValue(tftypes.Object{AttributeTypes: map[string]tftypes.Type{}}, map[string]tftypes.Value{}),
				"single-nested-attributes": tftypes.NewValue(tftypes.Object{AttributeTypes: map[string]tftypes.Type{
					"foo": tftypes.String,
					"bar": tftypes.Number,
				}}, map[string]tftypes.Value{
					"foo": tftypes.NewValue(tftypes.String, "almost done"),
					"bar": tftypes.NewValue(tftypes.Number, 12),
				}),
				"list-nested-attributes": tftypes.NewValue(tftypes.List{ElementType: tftypes.Object{AttributeTypes: map[string]tftypes.Type{
					"foo": tftypes.String,
					"bar": tftypes.Number,
				}}}, tftypes.UnknownValue),
				"map": tftypes.NewValue(tftypes.Map{AttributeType: tftypes.Number}, map[string]tftypes.Value{
					"foo": tftypes.NewValue(tftypes.Number, 123),
					"bar": tftypes.NewValue(tftypes.Number, 456),
					"baz": tftypes.NewValue(tftypes.Number, 789),
				}),
				"map-nested-attributes": tftypes.NewValue(tftypes.Map{AttributeType: tftypes.Object{AttributeTypes: map[string]tftypes.Type{
					"bar": tftypes.Number,
					"foo": tftypes.String,
				}}}, map[string]tftypes.Value{
					"hello": tftypes.NewValue(tftypes.Object{AttributeTypes: map[string]tftypes.Type{
						"bar": tftypes.Number,
						"foo": tftypes.String,
					}}, map[string]tftypes.Value{
						"bar": tftypes.NewValue(tftypes.Number, 123456),
						"foo": tftypes.NewValue(tftypes.String, "world"),
					}),
					"goodnight": tftypes.NewValue(tftypes.Object{AttributeTypes: map[string]tftypes.Type{
						"bar": tftypes.Number,
						"foo": tftypes.String,
					}}, map[string]tftypes.Value{
						"bar": tftypes.NewValue(tftypes.Number, 56789),
						"foo": tftypes.NewValue(tftypes.String, "moon"),
					}),
				}),
			}),
		},
	}

	for name, tc := range tests {
		name, tc := name, tc

		t.Run(name, func(t *testing.T) {
			t.Parallel()

			s := new(testServeProvider)
			testServer := &server{
				p: s,
			}
			dv, err := tfprotov6.NewDynamicValue(testServeProviderProviderType, tc.config)
			if err != nil {
				t.Errorf("Unexpected error: %s", err)
				return
			}

			providerSchema, diags := s.GetSchema(context.Background())
			if len(diags) > 0 {
				t.Errorf("Unexpected diags: %+v", diags)
				return
			}
			got, err := testServer.ConfigureProvider(context.Background(), &tfprotov6.ConfigureProviderRequest{
				TerraformVersion: tc.tfVersion,
				Config:           &dv,
			})
			if err != nil {
				t.Errorf("Unexpected error: %s", err)
				return
			}
			if s.configuredTFVersion != tc.tfVersion {
				t.Errorf("Expected Terraform version to be %q, got %q", tc.tfVersion, s.configuredTFVersion)
			}
			if diff := cmp.Diff(got.Diagnostics, tc.expectedDiags); diff != "" {
				t.Errorf("Unexpected diff in diagnostics (+wanted, -got): %s", diff)
			}
			if diff := cmp.Diff(s.configuredVal, tc.config); diff != "" {
				t.Errorf("Unexpected diff in config (+wanted, -got): %s", diff)
				return
			}
			if diff := cmp.Diff(s.configuredSchema, providerSchema); diff != "" {
				t.Errorf("Unexpected diff in schema (+wanted, -got): %s", diff)
				return
			}
		})
	}
}

func TestServerValidateResourceConfig(t *testing.T) {
	t.Parallel()

	type testCase struct {
		// request input
		config       tftypes.Value
		resource     string
		resourceType tftypes.Type

		impl func(context.Context, ValidateResourceConfigRequest, *ValidateResourceConfigResponse)

		// response expectations
		expectedDiags []*tfprotov6.Diagnostic
	}

	tests := map[string]testCase{
		"no_validation": {
			config: tftypes.NewValue(testServeResourceTypeOneType, map[string]tftypes.Value{
				"name":              tftypes.NewValue(tftypes.String, ""),
				"favorite_colors":   tftypes.NewValue(tftypes.List{ElementType: tftypes.String}, nil),
				"created_timestamp": tftypes.NewValue(tftypes.String, ""),
			}),
			resource:     "test_one",
			resourceType: testServeResourceTypeOneType,
		},
		"config_validators_no_diags": {
			config: tftypes.NewValue(testServeResourceTypeConfigValidatorsType, map[string]tftypes.Value{
				"string": tftypes.NewValue(tftypes.String, nil),
			}),
			resource:     "test_config_validators",
			resourceType: testServeResourceTypeConfigValidatorsType,

			impl: func(_ context.Context, req ValidateResourceConfigRequest, resp *ValidateResourceConfigResponse) {},
		},
		"config_validators_one_diag": {
			config: tftypes.NewValue(testServeResourceTypeConfigValidatorsType, map[string]tftypes.Value{
				"string": tftypes.NewValue(tftypes.String, nil),
			}),
			resource:     "test_config_validators",
			resourceType: testServeResourceTypeConfigValidatorsType,

			impl: func(_ context.Context, req ValidateResourceConfigRequest, resp *ValidateResourceConfigResponse) {
				if len(resp.Diagnostics) == 0 {
					resp.Diagnostics.AddError(
						"This is an error",
						"Oops.",
					)
				} else {
					resp.Diagnostics.AddError(
						"This is another error",
						"Oops again.",
					)
				}
			},

			expectedDiags: []*tfprotov6.Diagnostic{
				{
					Summary:  "This is an error",
					Severity: tfprotov6.DiagnosticSeverityError,
					Detail:   "Oops.",
				},
				// ConfigValidators includes multiple calls
				{
					Summary:  "This is another error",
					Severity: tfprotov6.DiagnosticSeverityError,
					Detail:   "Oops again.",
				},
			},
		},
		"config_validators_two_diags": {
			config: tftypes.NewValue(testServeResourceTypeConfigValidatorsType, map[string]tftypes.Value{
				"string": tftypes.NewValue(tftypes.String, nil),
			}),
			resource:     "test_config_validators",
			resourceType: testServeResourceTypeConfigValidatorsType,

			impl: func(_ context.Context, req ValidateResourceConfigRequest, resp *ValidateResourceConfigResponse) {
				if len(resp.Diagnostics) == 0 {
					resp.Diagnostics.AddAttributeWarning(
						tftypes.NewAttributePath().WithAttributeName("disks").WithElementKeyInt(0),
						"This is a warning",
						"This is your final warning",
					)
					resp.Diagnostics.AddError(
						"This is an error",
						"Oops.",
					)
				} else {
					resp.Diagnostics.AddAttributeWarning(
						tftypes.NewAttributePath().WithAttributeName("disks").WithElementKeyInt(0),
						"This is another warning",
						"This is really your final warning",
					)
					resp.Diagnostics.AddError(
						"This is another error",
						"Oops again.",
					)
				}
			},

			expectedDiags: []*tfprotov6.Diagnostic{
				{
					Summary:   "This is a warning",
					Severity:  tfprotov6.DiagnosticSeverityWarning,
					Detail:    "This is your final warning",
					Attribute: tftypes.NewAttributePath().WithAttributeName("disks").WithElementKeyInt(0),
				},
				{
					Summary:  "This is an error",
					Severity: tfprotov6.DiagnosticSeverityError,
					Detail:   "Oops.",
				},
				// ConfigValidators includes multiple calls
				{
					Summary:   "This is another warning",
					Severity:  tfprotov6.DiagnosticSeverityWarning,
					Detail:    "This is really your final warning",
					Attribute: tftypes.NewAttributePath().WithAttributeName("disks").WithElementKeyInt(0),
				},
				{
					Summary:  "This is another error",
					Severity: tfprotov6.DiagnosticSeverityError,
					Detail:   "Oops again.",
				},
			},
		},
		"validate_config_no_diags": {
			config: tftypes.NewValue(testServeResourceTypeValidateConfigType, map[string]tftypes.Value{
				"string": tftypes.NewValue(tftypes.String, nil),
			}),
			resource:     "test_validate_config",
			resourceType: testServeResourceTypeValidateConfigType,

			impl: func(_ context.Context, req ValidateResourceConfigRequest, resp *ValidateResourceConfigResponse) {},
		},
		"validate_config_one_diag": {
			config: tftypes.NewValue(testServeResourceTypeValidateConfigType, map[string]tftypes.Value{
				"string": tftypes.NewValue(tftypes.String, nil),
			}),
			resource:     "test_validate_config",
			resourceType: testServeResourceTypeValidateConfigType,

			impl: func(_ context.Context, req ValidateResourceConfigRequest, resp *ValidateResourceConfigResponse) {
				resp.Diagnostics.AddError(
					"This is an error",
					"Oops.",
				)
			},

			expectedDiags: []*tfprotov6.Diagnostic{
				{
					Summary:  "This is an error",
					Severity: tfprotov6.DiagnosticSeverityError,
					Detail:   "Oops.",
				},
			},
		},
		"validate_config_two_diags": {
			config: tftypes.NewValue(testServeResourceTypeValidateConfigType, map[string]tftypes.Value{
				"string": tftypes.NewValue(tftypes.String, nil),
			}),
			resource:     "test_validate_config",
			resourceType: testServeResourceTypeValidateConfigType,

			impl: func(_ context.Context, req ValidateResourceConfigRequest, resp *ValidateResourceConfigResponse) {
				resp.Diagnostics.AddAttributeWarning(
					tftypes.NewAttributePath().WithAttributeName("disks").WithElementKeyInt(0),
					"This is a warning",
					"This is your final warning",
				)
				resp.Diagnostics.AddError(
					"This is an error",
					"Oops.",
				)
			},

			expectedDiags: []*tfprotov6.Diagnostic{
				{
					Summary:   "This is a warning",
					Severity:  tfprotov6.DiagnosticSeverityWarning,
					Detail:    "This is your final warning",
					Attribute: tftypes.NewAttributePath().WithAttributeName("disks").WithElementKeyInt(0),
				},
				{
					Summary:  "This is an error",
					Severity: tfprotov6.DiagnosticSeverityError,
					Detail:   "Oops.",
				},
			},
		},
	}

	for name, tc := range tests {
		name, tc := name, tc

		t.Run(name, func(t *testing.T) {
			t.Parallel()

			s := &testServeProvider{
				validateResourceConfigImpl: tc.impl,
			}
			testServer := &server{
				p: s,
			}

			dv, err := tfprotov6.NewDynamicValue(tc.resourceType, tc.config)
			if err != nil {
				t.Errorf("Unexpected error: %s", err)
				return
			}
			req := &tfprotov6.ValidateResourceConfigRequest{
				TypeName: tc.resource,
				Config:   &dv,
			}
			got, err := testServer.ValidateResourceConfig(context.Background(), req)
			if err != nil {
				t.Errorf("Unexpected error: %s", err)
				return
			}
			if s.validateResourceConfigCalledResourceType != tc.resource && !(tc.resource == "test_one" && s.validateResourceConfigCalledResourceType == "") {
				t.Errorf("Called wrong resource. Expected to call %q, actually called %q", tc.resource, s.readDataSourceCalledDataSourceType)
				return
			}
			if diff := cmp.Diff(got.Diagnostics, tc.expectedDiags); diff != "" {
				t.Errorf("Unexpected diff in diagnostics (+wanted, -got): %s", diff)
			}
		})
	}
}

func TestServerReadResource(t *testing.T) {
	t.Parallel()

	type testCase struct {
		// request input
		currentState tftypes.Value
		providerMeta tftypes.Value
		private      []byte
		resource     string
		resourceType tftypes.Type

		impl func(context.Context, ReadResourceRequest, *ReadResourceResponse)

		// response expectations
		expectedNewState tftypes.Value
		expectedDiags    []*tfprotov6.Diagnostic
		expectedPrivate  []byte
	}

	tests := map[string]testCase{
		"one_basic": {
			currentState: tftypes.NewValue(testServeResourceTypeOneType, map[string]tftypes.Value{
				"name":              tftypes.NewValue(tftypes.String, "foo"),
				"favorite_colors":   tftypes.NewValue(tftypes.List{ElementType: tftypes.String}, nil),
				"created_timestamp": tftypes.NewValue(tftypes.String, "a minute ago, but like, as a timestamp"),
			}),
			resource:     "test_one",
			resourceType: testServeResourceTypeOneType,

			impl: func(_ context.Context, req ReadResourceRequest, resp *ReadResourceResponse) {
				resp.State.Raw = tftypes.NewValue(testServeResourceTypeOneType, map[string]tftypes.Value{
					"name": tftypes.NewValue(tftypes.String, "foo"),
					"favorite_colors": tftypes.NewValue(tftypes.List{ElementType: tftypes.String}, []tftypes.Value{
						tftypes.NewValue(tftypes.String, "red"),
						tftypes.NewValue(tftypes.String, "orange"),
						tftypes.NewValue(tftypes.String, "yellow"),
					}),
					"created_timestamp": tftypes.NewValue(tftypes.String, "now"),
				})
			},

			expectedNewState: tftypes.NewValue(testServeResourceTypeOneType, map[string]tftypes.Value{
				"name": tftypes.NewValue(tftypes.String, "foo"),
				"favorite_colors": tftypes.NewValue(tftypes.List{ElementType: tftypes.String}, []tftypes.Value{
					tftypes.NewValue(tftypes.String, "red"),
					tftypes.NewValue(tftypes.String, "orange"),
					tftypes.NewValue(tftypes.String, "yellow"),
				}),
				"created_timestamp": tftypes.NewValue(tftypes.String, "now"),
			}),
		},
		"one_provider_meta": {
			currentState: tftypes.NewValue(testServeResourceTypeOneType, map[string]tftypes.Value{
				"name": tftypes.NewValue(tftypes.String, "my name"),
				"favorite_colors": tftypes.NewValue(tftypes.List{ElementType: tftypes.String}, []tftypes.Value{
					tftypes.NewValue(tftypes.String, "red"),
				}),
				"created_timestamp": tftypes.NewValue(tftypes.String, "a long, long time ago"),
			}),
			resource:     "test_one",
			resourceType: testServeResourceTypeOneType,

			providerMeta: tftypes.NewValue(testServeProviderMetaType, map[string]tftypes.Value{
				"foo": tftypes.NewValue(tftypes.String, "my provider_meta value"),
			}),

			impl: func(_ context.Context, req ReadResourceRequest, resp *ReadResourceResponse) {
				resp.State.Raw = tftypes.NewValue(testServeResourceTypeOneType, map[string]tftypes.Value{
					"name": tftypes.NewValue(tftypes.String, "my name"),
					"favorite_colors": tftypes.NewValue(tftypes.List{ElementType: tftypes.String}, []tftypes.Value{
						tftypes.NewValue(tftypes.String, "red"),
						tftypes.NewValue(tftypes.String, "blue"),
					}),
					"created_timestamp": tftypes.NewValue(tftypes.String, "a long, long time ago"),
				})
			},

			expectedNewState: tftypes.NewValue(testServeResourceTypeOneType, map[string]tftypes.Value{
				"name": tftypes.NewValue(tftypes.String, "my name"),
				"favorite_colors": tftypes.NewValue(tftypes.List{ElementType: tftypes.String}, []tftypes.Value{
					tftypes.NewValue(tftypes.String, "red"),
					tftypes.NewValue(tftypes.String, "blue"),
				}),
				"created_timestamp": tftypes.NewValue(tftypes.String, "a long, long time ago"),
			}),
		},
		"one_remove": {
			currentState: tftypes.NewValue(testServeResourceTypeOneType, map[string]tftypes.Value{
				"name": tftypes.NewValue(tftypes.String, "my name"),
				"favorite_colors": tftypes.NewValue(tftypes.List{ElementType: tftypes.String}, []tftypes.Value{
					tftypes.NewValue(tftypes.String, "red"),
				}),
				"created_timestamp": tftypes.NewValue(tftypes.String, "a long, long time ago"),
			}),
			resource:     "test_one",
			resourceType: testServeResourceTypeOneType,

			impl: func(_ context.Context, req ReadResourceRequest, resp *ReadResourceResponse) {
				resp.State.Raw = tftypes.NewValue(testServeResourceTypeOneType, nil)
			},

			expectedNewState: tftypes.NewValue(testServeResourceTypeOneType, nil),
		},
		"two_basic": {
			currentState: tftypes.NewValue(testServeResourceTypeTwoType, map[string]tftypes.Value{
				"id": tftypes.NewValue(tftypes.String, "123foo"),
				"disks": tftypes.NewValue(tftypes.List{
					ElementType: tftypes.Object{
						AttributeTypes: map[string]tftypes.Type{
							"name":    tftypes.String,
							"size_gb": tftypes.Number,
							"boot":    tftypes.Bool,
						},
					},
				}, tftypes.UnknownValue),
			}),
			resource:     "test_two",
			resourceType: testServeResourceTypeTwoType,

			impl: func(_ context.Context, req ReadResourceRequest, resp *ReadResourceResponse) {
				resp.State.Raw = tftypes.NewValue(testServeResourceTypeTwoType, map[string]tftypes.Value{
					"id": tftypes.NewValue(tftypes.String, "123foo"),
					"disks": tftypes.NewValue(tftypes.List{
						ElementType: tftypes.Object{
							AttributeTypes: map[string]tftypes.Type{
								"name":    tftypes.String,
								"size_gb": tftypes.Number,
								"boot":    tftypes.Bool,
							},
						},
					}, []tftypes.Value{
						tftypes.NewValue(tftypes.Object{
							AttributeTypes: map[string]tftypes.Type{
								"name":    tftypes.String,
								"size_gb": tftypes.Number,
								"boot":    tftypes.Bool,
							},
						}, map[string]tftypes.Value{
							"name":    tftypes.NewValue(tftypes.String, "my-disk"),
							"size_gb": tftypes.NewValue(tftypes.Number, 100),
							"boot":    tftypes.NewValue(tftypes.Bool, true),
						}),
					}),
				})
			},

			expectedNewState: tftypes.NewValue(testServeResourceTypeTwoType, map[string]tftypes.Value{
				"id": tftypes.NewValue(tftypes.String, "123foo"),
				"disks": tftypes.NewValue(tftypes.List{
					ElementType: tftypes.Object{
						AttributeTypes: map[string]tftypes.Type{
							"name":    tftypes.String,
							"size_gb": tftypes.Number,
							"boot":    tftypes.Bool,
						},
					},
				}, []tftypes.Value{
					tftypes.NewValue(tftypes.Object{
						AttributeTypes: map[string]tftypes.Type{
							"name":    tftypes.String,
							"size_gb": tftypes.Number,
							"boot":    tftypes.Bool,
						},
					}, map[string]tftypes.Value{
						"name":    tftypes.NewValue(tftypes.String, "my-disk"),
						"size_gb": tftypes.NewValue(tftypes.Number, 100),
						"boot":    tftypes.NewValue(tftypes.Bool, true),
					}),
				}),
			}),
		},
		"two_diags": {
			currentState: tftypes.NewValue(testServeResourceTypeTwoType, map[string]tftypes.Value{
				"id": tftypes.NewValue(tftypes.String, "123foo"),
				"disks": tftypes.NewValue(tftypes.List{
					ElementType: tftypes.Object{
						AttributeTypes: map[string]tftypes.Type{
							"name":    tftypes.String,
							"size_gb": tftypes.Number,
							"boot":    tftypes.Bool,
						},
					},
				}, tftypes.UnknownValue),
			}),
			resource:     "test_two",
			resourceType: testServeResourceTypeTwoType,

			impl: func(_ context.Context, req ReadResourceRequest, resp *ReadResourceResponse) {
				resp.State.Raw = tftypes.NewValue(testServeResourceTypeTwoType, map[string]tftypes.Value{
					"id": tftypes.NewValue(tftypes.String, "123foo"),
					"disks": tftypes.NewValue(tftypes.List{
						ElementType: tftypes.Object{
							AttributeTypes: map[string]tftypes.Type{
								"name":    tftypes.String,
								"size_gb": tftypes.Number,
								"boot":    tftypes.Bool,
							},
						},
					}, []tftypes.Value{
						tftypes.NewValue(tftypes.Object{
							AttributeTypes: map[string]tftypes.Type{
								"name":    tftypes.String,
								"size_gb": tftypes.Number,
								"boot":    tftypes.Bool,
							},
						}, map[string]tftypes.Value{
							"name":    tftypes.NewValue(tftypes.String, "my-disk"),
							"size_gb": tftypes.NewValue(tftypes.Number, 100),
							"boot":    tftypes.NewValue(tftypes.Bool, true),
						}),
					}),
				})
				resp.Diagnostics.AddAttributeWarning(
					tftypes.NewAttributePath().WithAttributeName("disks").WithElementKeyInt(0),
					"This is a warning",
					"This is your final warning",
				)
				resp.Diagnostics.AddError(
					"This is an error",
					"Oops.",
				)
			},

			expectedNewState: tftypes.NewValue(testServeResourceTypeTwoType, map[string]tftypes.Value{
				"id": tftypes.NewValue(tftypes.String, "123foo"),
				"disks": tftypes.NewValue(tftypes.List{
					ElementType: tftypes.Object{
						AttributeTypes: map[string]tftypes.Type{
							"name":    tftypes.String,
							"size_gb": tftypes.Number,
							"boot":    tftypes.Bool,
						},
					},
				}, []tftypes.Value{
					tftypes.NewValue(tftypes.Object{
						AttributeTypes: map[string]tftypes.Type{
							"name":    tftypes.String,
							"size_gb": tftypes.Number,
							"boot":    tftypes.Bool,
						},
					}, map[string]tftypes.Value{
						"name":    tftypes.NewValue(tftypes.String, "my-disk"),
						"size_gb": tftypes.NewValue(tftypes.Number, 100),
						"boot":    tftypes.NewValue(tftypes.Bool, true),
					}),
				}),
			}),

			expectedDiags: []*tfprotov6.Diagnostic{
				{
					Summary:   "This is a warning",
					Severity:  tfprotov6.DiagnosticSeverityWarning,
					Detail:    "This is your final warning",
					Attribute: tftypes.NewAttributePath().WithAttributeName("disks").WithElementKeyInt(0),
				},
				{
					Summary:  "This is an error",
					Severity: tfprotov6.DiagnosticSeverityError,
					Detail:   "Oops.",
				},
			},
		},
	}

	for name, tc := range tests {
		name, tc := name, tc

		t.Run(name, func(t *testing.T) {
			t.Parallel()

			s := &testServeProvider{
				readResourceImpl: tc.impl,
			}
			testServer := &server{
				p: s,
			}
			var pmSchema Schema
			if tc.providerMeta.Type() != nil {
				sWithMeta := &testServeProviderWithMetaSchema{s}
				testServer.p = sWithMeta
				schema, diags := sWithMeta.GetMetaSchema(context.Background())
				if len(diags) > 0 {
					t.Errorf("Unexpected diags: %+v", diags)
					return
				}
				pmSchema = schema
			}

			rt, diags := testServer.getResourceType(context.Background(), tc.resource)
			if len(diags) > 0 {
				t.Errorf("Unexpected diags: %+v", diags)
				return
			}
			schema, diags := rt.GetSchema(context.Background())
			if len(diags) > 0 {
				t.Errorf("Unexpected diags: %+v", diags)
				return
			}

			dv, err := tfprotov6.NewDynamicValue(tc.resourceType, tc.currentState)
			if err != nil {
				t.Errorf("Unexpected error: %s", err)
				return
			}
			req := &tfprotov6.ReadResourceRequest{
				TypeName:     tc.resource,
				Private:      tc.private,
				CurrentState: &dv,
			}
			if tc.providerMeta.Type() != nil {
				providerMeta, err := tfprotov6.NewDynamicValue(testServeProviderMetaType, tc.providerMeta)
				if err != nil {
					t.Errorf("Unexpected error: %s", err)
					return
				}
				req.ProviderMeta = &providerMeta
			}
			got, err := testServer.ReadResource(context.Background(), req)
			if err != nil {
				t.Errorf("Unexpected error: %s", err)
				return
			}
			if s.readResourceCalledResourceType != tc.resource {
				t.Errorf("Called wrong resource. Expected to call %q, actually called %q", tc.resource, s.readResourceCalledResourceType)
				return
			}
			if diff := cmp.Diff(got.Diagnostics, tc.expectedDiags); diff != "" {
				t.Errorf("Unexpected diff in diagnostics (+wanted, -got): %s", diff)
			}
			if diff := cmp.Diff(s.readResourceCurrentStateValue, tc.currentState); diff != "" {
				t.Errorf("Unexpected diff in current state (+wanted, -got): %s", diff)
				return
			}
			if diff := cmp.Diff(s.readResourceCurrentStateSchema, schema); diff != "" {
				t.Errorf("Unexpected diff in state schema (+wanted, -got): %s", diff)
				return
			}
			if tc.providerMeta.Type() != nil {
				if diff := cmp.Diff(s.readResourceProviderMetaValue, tc.providerMeta); diff != "" {
					t.Errorf("Unexpected diff in provider meta (+wanted, -got): %s", diff)
					return
				}
				if diff := cmp.Diff(s.readResourceProviderMetaSchema, pmSchema); diff != "" {
					t.Errorf("Unexpected diff in provider meta schema (+wanted, -got): %s", diff)
					return
				}
			}
			gotNewState, err := got.NewState.Unmarshal(tc.resourceType)
			if err != nil {
				t.Errorf("Unexpected error: %s", err)
				return
			}
			if diff := cmp.Diff(gotNewState, tc.expectedNewState); diff != "" {
				t.Errorf("Unexpected diff in new state (+wanted, -got): %s", diff)
				return
			}
			if string(got.Private) != string(tc.expectedPrivate) {
				t.Errorf("Expected private to be %q, got %q", tc.expectedPrivate, got.Private)
				return
			}
		})
	}
}

func TestServerPlanResourceChange(t *testing.T) {
	t.Parallel()

	type testCase struct {
		// request input
		priorState       tftypes.Value
		proposedNewState tftypes.Value
		config           tftypes.Value
		priorPrivate     []byte
		providerMeta     tftypes.Value
		resource         string
		resourceType     tftypes.Type

		modifyPlanFunc func(context.Context, ModifyResourcePlanRequest, *ModifyResourcePlanResponse)

		// response expectations
		expectedPlannedState    tftypes.Value
		expectedRequiresReplace []*tftypes.AttributePath
		expectedPlannedPrivate  []byte
		expectedDiags           []*tfprotov6.Diagnostic
	}

	tests := map[string]testCase{
		"one_basic": {
			priorState: tftypes.NewValue(testServeResourceTypeOneType, map[string]tftypes.Value{
				"name": tftypes.NewValue(tftypes.String, "hello, world"),
				"favorite_colors": tftypes.NewValue(tftypes.List{ElementType: tftypes.String}, []tftypes.Value{
					tftypes.NewValue(tftypes.String, "red"),
					tftypes.NewValue(tftypes.String, "orange"),
				}),
				"created_timestamp": tftypes.NewValue(tftypes.String, "when the earth was young"),
			}),
			proposedNewState: tftypes.NewValue(testServeResourceTypeOneType, map[string]tftypes.Value{
				"name": tftypes.NewValue(tftypes.String, "hello, world"),
				"favorite_colors": tftypes.NewValue(tftypes.List{ElementType: tftypes.String}, []tftypes.Value{
					tftypes.NewValue(tftypes.String, "red"),
					tftypes.NewValue(tftypes.String, "orange"),
				}),
				"created_timestamp": tftypes.NewValue(tftypes.String, "when the earth was young"),
			}),
			config: tftypes.NewValue(testServeResourceTypeOneType, map[string]tftypes.Value{
				"name": tftypes.NewValue(tftypes.String, "hello, world"),
				"favorite_colors": tftypes.NewValue(tftypes.List{ElementType: tftypes.String}, []tftypes.Value{
					tftypes.NewValue(tftypes.String, "red"),
					tftypes.NewValue(tftypes.String, "orange"),
					tftypes.NewValue(tftypes.String, "yellow"),
				}),
				"created_timestamp": tftypes.NewValue(tftypes.String, nil),
			}),
			resource:     "test_one",
			resourceType: testServeResourceTypeOneType,
			expectedPlannedState: tftypes.NewValue(testServeResourceTypeOneType, map[string]tftypes.Value{
				"name": tftypes.NewValue(tftypes.String, "hello, world"),
				"favorite_colors": tftypes.NewValue(tftypes.List{ElementType: tftypes.String}, []tftypes.Value{
					tftypes.NewValue(tftypes.String, "red"),
					tftypes.NewValue(tftypes.String, "orange"),
				}),
				"created_timestamp": tftypes.NewValue(tftypes.String, "when the earth was young"),
			}),
		},
		"one_nil_state_and_config": {
			priorState:           tftypes.NewValue(testServeResourceTypeOneType, nil),
			proposedNewState:     tftypes.NewValue(testServeResourceTypeOneType, nil),
			config:               tftypes.NewValue(testServeResourceTypeOneType, nil),
			resource:             "test_one",
			resourceType:         testServeResourceTypeOneType,
			expectedPlannedState: tftypes.NewValue(testServeResourceTypeOneType, nil),
		},
		"two_nil_state_and_config": {
			priorState:           tftypes.NewValue(testServeResourceTypeTwoType, nil),
			proposedNewState:     tftypes.NewValue(testServeResourceTypeTwoType, nil),
			config:               tftypes.NewValue(testServeResourceTypeTwoType, nil),
			resource:             "test_two",
			resourceType:         testServeResourceTypeTwoType,
			expectedPlannedState: tftypes.NewValue(testServeResourceTypeTwoType, nil),
		},
		"two_delete": {
			priorState: tftypes.NewValue(testServeResourceTypeTwoType, map[string]tftypes.Value{
				"id": tftypes.NewValue(tftypes.String, "123456"),
				"disks": tftypes.NewValue(tftypes.List{ElementType: tftypes.Object{AttributeTypes: map[string]tftypes.Type{
					"name":    tftypes.String,
					"size_gb": tftypes.Number,
					"boot":    tftypes.Bool,
				}}}, []tftypes.Value{
					tftypes.NewValue(tftypes.Object{AttributeTypes: map[string]tftypes.Type{
						"name":    tftypes.String,
						"size_gb": tftypes.Number,
						"boot":    tftypes.Bool,
					}}, map[string]tftypes.Value{
						"name":    tftypes.NewValue(tftypes.String, "my-disk"),
						"size_gb": tftypes.NewValue(tftypes.Number, 10),
						"boot":    tftypes.NewValue(tftypes.Bool, false),
					}),
				}),
			}),
			proposedNewState:     tftypes.NewValue(testServeResourceTypeTwoType, nil),
			config:               tftypes.NewValue(testServeResourceTypeTwoType, nil),
			resource:             "test_two",
			resourceType:         testServeResourceTypeTwoType,
			expectedPlannedState: tftypes.NewValue(testServeResourceTypeTwoType, nil),
		},
		"one_add": {
			priorState: tftypes.NewValue(testServeResourceTypeOneType, nil),
			proposedNewState: tftypes.NewValue(testServeResourceTypeOneType, map[string]tftypes.Value{
				"name":              tftypes.NewValue(tftypes.String, "hello, world"),
				"favorite_colors":   tftypes.NewValue(tftypes.List{ElementType: tftypes.String}, nil),
				"created_timestamp": tftypes.NewValue(tftypes.String, nil),
			}),
			config: tftypes.NewValue(testServeResourceTypeOneType, map[string]tftypes.Value{
				"name":              tftypes.NewValue(tftypes.String, "hello, world"),
				"favorite_colors":   tftypes.NewValue(tftypes.List{ElementType: tftypes.String}, nil),
				"created_timestamp": tftypes.NewValue(tftypes.String, nil),
			}),
			resource:     "test_one",
			resourceType: testServeResourceTypeOneType,
			expectedPlannedState: tftypes.NewValue(testServeResourceTypeOneType, map[string]tftypes.Value{
				"name":              tftypes.NewValue(tftypes.String, "hello, world"),
				"favorite_colors":   tftypes.NewValue(tftypes.List{ElementType: tftypes.String}, nil),
				"created_timestamp": tftypes.NewValue(tftypes.String, tftypes.UnknownValue),
			}),
		},
		"two_modifyplan_add_list_elem": {
			priorState: tftypes.NewValue(testServeResourceTypeTwoType, map[string]tftypes.Value{
				"id": tftypes.NewValue(tftypes.String, "123456"),
				"disks": tftypes.NewValue(tftypes.List{ElementType: tftypes.Object{AttributeTypes: map[string]tftypes.Type{
					"name":    tftypes.String,
					"size_gb": tftypes.Number,
					"boot":    tftypes.Bool,
				}}}, []tftypes.Value{
					tftypes.NewValue(tftypes.Object{AttributeTypes: map[string]tftypes.Type{
						"name":    tftypes.String,
						"size_gb": tftypes.Number,
						"boot":    tftypes.Bool,
					}}, map[string]tftypes.Value{
						"name":    tftypes.NewValue(tftypes.String, "my-disk"),
						"size_gb": tftypes.NewValue(tftypes.Number, 10),
						"boot":    tftypes.NewValue(tftypes.Bool, false),
					}),
				}),
			}),
			proposedNewState: tftypes.NewValue(testServeResourceTypeTwoType, map[string]tftypes.Value{
				"id": tftypes.NewValue(tftypes.String, "123456"),
				"disks": tftypes.NewValue(tftypes.List{ElementType: tftypes.Object{AttributeTypes: map[string]tftypes.Type{
					"name":    tftypes.String,
					"size_gb": tftypes.Number,
					"boot":    tftypes.Bool,
				}}}, []tftypes.Value{
					tftypes.NewValue(tftypes.Object{AttributeTypes: map[string]tftypes.Type{
						"name":    tftypes.String,
						"size_gb": tftypes.Number,
						"boot":    tftypes.Bool,
					}}, map[string]tftypes.Value{
						"name":    tftypes.NewValue(tftypes.String, "my-disk"),
						"size_gb": tftypes.NewValue(tftypes.Number, 10),
						"boot":    tftypes.NewValue(tftypes.Bool, false),
					}),
				}),
			}),
			config:       tftypes.NewValue(testServeResourceTypeTwoType, nil),
			resource:     "test_two",
			resourceType: testServeResourceTypeTwoType,
			expectedPlannedState: tftypes.NewValue(testServeResourceTypeTwoType, map[string]tftypes.Value{
				"id": tftypes.NewValue(tftypes.String, "123456"),
				"disks": tftypes.NewValue(tftypes.List{ElementType: tftypes.Object{AttributeTypes: map[string]tftypes.Type{
					"name":    tftypes.String,
					"size_gb": tftypes.Number,
					"boot":    tftypes.Bool,
				}}}, []tftypes.Value{
					tftypes.NewValue(tftypes.Object{AttributeTypes: map[string]tftypes.Type{
						"name":    tftypes.String,
						"size_gb": tftypes.Number,
						"boot":    tftypes.Bool,
					}}, map[string]tftypes.Value{
						"name":    tftypes.NewValue(tftypes.String, "my-disk"),
						"size_gb": tftypes.NewValue(tftypes.Number, 10),
						"boot":    tftypes.NewValue(tftypes.Bool, false),
					}),
					tftypes.NewValue(tftypes.Object{AttributeTypes: map[string]tftypes.Type{
						"name":    tftypes.String,
						"size_gb": tftypes.Number,
						"boot":    tftypes.Bool,
					}}, map[string]tftypes.Value{
						"name":    tftypes.NewValue(tftypes.String, "auto-boot-disk"),
						"size_gb": tftypes.NewValue(tftypes.Number, 1),
						"boot":    tftypes.NewValue(tftypes.Bool, true),
					}),
				}),
			}),
			modifyPlanFunc: func(ctx context.Context, req ModifyResourcePlanRequest, resp *ModifyResourcePlanResponse) {
				resp.Plan.Raw = tftypes.NewValue(testServeResourceTypeTwoType, map[string]tftypes.Value{
					"id": tftypes.NewValue(tftypes.String, "123456"),
					"disks": tftypes.NewValue(tftypes.List{ElementType: tftypes.Object{AttributeTypes: map[string]tftypes.Type{
						"name":    tftypes.String,
						"size_gb": tftypes.Number,
						"boot":    tftypes.Bool,
					}}}, []tftypes.Value{
						tftypes.NewValue(tftypes.Object{AttributeTypes: map[string]tftypes.Type{
							"name":    tftypes.String,
							"size_gb": tftypes.Number,
							"boot":    tftypes.Bool,
						}}, map[string]tftypes.Value{
							"name":    tftypes.NewValue(tftypes.String, "my-disk"),
							"size_gb": tftypes.NewValue(tftypes.Number, 10),
							"boot":    tftypes.NewValue(tftypes.Bool, false),
						}),
						tftypes.NewValue(tftypes.Object{AttributeTypes: map[string]tftypes.Type{
							"name":    tftypes.String,
							"size_gb": tftypes.Number,
							"boot":    tftypes.Bool,
						}}, map[string]tftypes.Value{
							"name":    tftypes.NewValue(tftypes.String, "auto-boot-disk"),
							"size_gb": tftypes.NewValue(tftypes.Number, 1),
							"boot":    tftypes.NewValue(tftypes.Bool, true),
						}),
					}),
				})
			},
		},
		"two_modifyplan_requires_replace": {
			priorState: tftypes.NewValue(testServeResourceTypeTwoType, map[string]tftypes.Value{
				"id": tftypes.NewValue(tftypes.String, "123456"),
				"disks": tftypes.NewValue(tftypes.List{ElementType: tftypes.Object{AttributeTypes: map[string]tftypes.Type{
					"name":    tftypes.String,
					"size_gb": tftypes.Number,
					"boot":    tftypes.Bool,
				}}}, []tftypes.Value{
					tftypes.NewValue(tftypes.Object{AttributeTypes: map[string]tftypes.Type{
						"name":    tftypes.String,
						"size_gb": tftypes.Number,
						"boot":    tftypes.Bool,
					}}, map[string]tftypes.Value{
						"name":    tftypes.NewValue(tftypes.String, "my-disk"),
						"size_gb": tftypes.NewValue(tftypes.Number, 10),
						"boot":    tftypes.NewValue(tftypes.Bool, false),
					}),
				}),
			}),
			proposedNewState: tftypes.NewValue(testServeResourceTypeTwoType, map[string]tftypes.Value{
				"id": tftypes.NewValue(tftypes.String, "123456"),
				"disks": tftypes.NewValue(tftypes.List{ElementType: tftypes.Object{AttributeTypes: map[string]tftypes.Type{
					"name":    tftypes.String,
					"size_gb": tftypes.Number,
					"boot":    tftypes.Bool,
				}}}, []tftypes.Value{
					tftypes.NewValue(tftypes.Object{AttributeTypes: map[string]tftypes.Type{
						"name":    tftypes.String,
						"size_gb": tftypes.Number,
						"boot":    tftypes.Bool,
					}}, map[string]tftypes.Value{
						"name":    tftypes.NewValue(tftypes.String, "my-disk"),
						"size_gb": tftypes.NewValue(tftypes.Number, 10),
						"boot":    tftypes.NewValue(tftypes.Bool, false),
					}),
				}),
			}),
			config:       tftypes.NewValue(testServeResourceTypeTwoType, nil),
			resource:     "test_two",
			resourceType: testServeResourceTypeTwoType,
			expectedPlannedState: tftypes.NewValue(testServeResourceTypeTwoType, map[string]tftypes.Value{
				"id": tftypes.NewValue(tftypes.String, "123456"),
				"disks": tftypes.NewValue(tftypes.List{ElementType: tftypes.Object{AttributeTypes: map[string]tftypes.Type{
					"name":    tftypes.String,
					"size_gb": tftypes.Number,
					"boot":    tftypes.Bool,
				}}}, []tftypes.Value{
					tftypes.NewValue(tftypes.Object{AttributeTypes: map[string]tftypes.Type{
						"name":    tftypes.String,
						"size_gb": tftypes.Number,
						"boot":    tftypes.Bool,
					}}, map[string]tftypes.Value{
						"name":    tftypes.NewValue(tftypes.String, "my-disk"),
						"size_gb": tftypes.NewValue(tftypes.Number, 10),
						"boot":    tftypes.NewValue(tftypes.Bool, false),
					}),
				}),
			}),
			modifyPlanFunc: func(ctx context.Context, req ModifyResourcePlanRequest, resp *ModifyResourcePlanResponse) {
				resp.RequiresReplace = []*tftypes.AttributePath{tftypes.NewAttributePath().WithAttributeName("id")}
			},
			expectedRequiresReplace: []*tftypes.AttributePath{tftypes.NewAttributePath().WithAttributeName("id")},
		},
		"two_modifyplan_diags_warning": {
			priorState: tftypes.NewValue(testServeResourceTypeTwoType, map[string]tftypes.Value{
				"id": tftypes.NewValue(tftypes.String, "123456"),
				"disks": tftypes.NewValue(tftypes.List{ElementType: tftypes.Object{AttributeTypes: map[string]tftypes.Type{
					"name":    tftypes.String,
					"size_gb": tftypes.Number,
					"boot":    tftypes.Bool,
				}}}, []tftypes.Value{
					tftypes.NewValue(tftypes.Object{AttributeTypes: map[string]tftypes.Type{
						"name":    tftypes.String,
						"size_gb": tftypes.Number,
						"boot":    tftypes.Bool,
					}}, map[string]tftypes.Value{
						"name":    tftypes.NewValue(tftypes.String, "my-disk"),
						"size_gb": tftypes.NewValue(tftypes.Number, 10),
						"boot":    tftypes.NewValue(tftypes.Bool, false),
					}),
				}),
			}),
			proposedNewState: tftypes.NewValue(testServeResourceTypeTwoType, map[string]tftypes.Value{
				"id": tftypes.NewValue(tftypes.String, "123456"),
				"disks": tftypes.NewValue(tftypes.List{ElementType: tftypes.Object{AttributeTypes: map[string]tftypes.Type{
					"name":    tftypes.String,
					"size_gb": tftypes.Number,
					"boot":    tftypes.Bool,
				}}}, []tftypes.Value{
					tftypes.NewValue(tftypes.Object{AttributeTypes: map[string]tftypes.Type{
						"name":    tftypes.String,
						"size_gb": tftypes.Number,
						"boot":    tftypes.Bool,
					}}, map[string]tftypes.Value{
						"name":    tftypes.NewValue(tftypes.String, "my-disk"),
						"size_gb": tftypes.NewValue(tftypes.Number, 10),
						"boot":    tftypes.NewValue(tftypes.Bool, false),
					}),
				}),
			}),
			config:       tftypes.NewValue(testServeResourceTypeTwoType, nil),
			resource:     "test_two",
			resourceType: testServeResourceTypeTwoType,
			expectedPlannedState: tftypes.NewValue(testServeResourceTypeTwoType, map[string]tftypes.Value{
				"id": tftypes.NewValue(tftypes.String, "123456"),
				"disks": tftypes.NewValue(tftypes.List{ElementType: tftypes.Object{AttributeTypes: map[string]tftypes.Type{
					"name":    tftypes.String,
					"size_gb": tftypes.Number,
					"boot":    tftypes.Bool,
				}}}, []tftypes.Value{
					tftypes.NewValue(tftypes.Object{AttributeTypes: map[string]tftypes.Type{
						"name":    tftypes.String,
						"size_gb": tftypes.Number,
						"boot":    tftypes.Bool,
					}}, map[string]tftypes.Value{
						"name":    tftypes.NewValue(tftypes.String, "my-disk"),
						"size_gb": tftypes.NewValue(tftypes.Number, 10),
						"boot":    tftypes.NewValue(tftypes.Bool, false),
					}),
				}),
			}),
			modifyPlanFunc: func(ctx context.Context, req ModifyResourcePlanRequest, resp *ModifyResourcePlanResponse) {
				resp.RequiresReplace = []*tftypes.AttributePath{tftypes.NewAttributePath().WithAttributeName("id")}
				resp.AddWarning("I'm warning you", "You have been warned")
			},
			expectedRequiresReplace: []*tftypes.AttributePath{tftypes.NewAttributePath().WithAttributeName("id")},
			expectedDiags: []*tfprotov6.Diagnostic{
				{
					Severity: tfprotov6.DiagnosticSeverityWarning,
					Summary:  "I'm warning you",
					Detail:   "You have been warned",
				},
			},
		},
		"two_modifyplan_diags_error": {
			priorState: tftypes.NewValue(testServeResourceTypeTwoType, map[string]tftypes.Value{
				"id": tftypes.NewValue(tftypes.String, "123456"),
				"disks": tftypes.NewValue(tftypes.List{ElementType: tftypes.Object{AttributeTypes: map[string]tftypes.Type{
					"name":    tftypes.String,
					"size_gb": tftypes.Number,
					"boot":    tftypes.Bool,
				}}}, []tftypes.Value{
					tftypes.NewValue(tftypes.Object{AttributeTypes: map[string]tftypes.Type{
						"name":    tftypes.String,
						"size_gb": tftypes.Number,
						"boot":    tftypes.Bool,
					}}, map[string]tftypes.Value{
						"name":    tftypes.NewValue(tftypes.String, "my-disk"),
						"size_gb": tftypes.NewValue(tftypes.Number, 10),
						"boot":    tftypes.NewValue(tftypes.Bool, false),
					}),
				}),
			}),
			proposedNewState: tftypes.NewValue(testServeResourceTypeTwoType, map[string]tftypes.Value{
				"id": tftypes.NewValue(tftypes.String, "123456"),
				"disks": tftypes.NewValue(tftypes.List{ElementType: tftypes.Object{AttributeTypes: map[string]tftypes.Type{
					"name":    tftypes.String,
					"size_gb": tftypes.Number,
					"boot":    tftypes.Bool,
				}}}, []tftypes.Value{
					tftypes.NewValue(tftypes.Object{AttributeTypes: map[string]tftypes.Type{
						"name":    tftypes.String,
						"size_gb": tftypes.Number,
						"boot":    tftypes.Bool,
					}}, map[string]tftypes.Value{
						"name":    tftypes.NewValue(tftypes.String, "my-disk"),
						"size_gb": tftypes.NewValue(tftypes.Number, 10),
						"boot":    tftypes.NewValue(tftypes.Bool, false),
					}),
				}),
			}),
			config:       tftypes.NewValue(testServeResourceTypeTwoType, nil),
			resource:     "test_two",
			resourceType: testServeResourceTypeTwoType,
			expectedPlannedState: tftypes.NewValue(testServeResourceTypeTwoType, map[string]tftypes.Value{
				"id": tftypes.NewValue(tftypes.String, "123456"),
				"disks": tftypes.NewValue(tftypes.List{ElementType: tftypes.Object{AttributeTypes: map[string]tftypes.Type{
					"name":    tftypes.String,
					"size_gb": tftypes.Number,
					"boot":    tftypes.Bool,
				}}}, []tftypes.Value{
					tftypes.NewValue(tftypes.Object{AttributeTypes: map[string]tftypes.Type{
						"name":    tftypes.String,
						"size_gb": tftypes.Number,
						"boot":    tftypes.Bool,
					}}, map[string]tftypes.Value{
						"name":    tftypes.NewValue(tftypes.String, "my-disk"),
						"size_gb": tftypes.NewValue(tftypes.Number, 10),
						"boot":    tftypes.NewValue(tftypes.Bool, false),
					}),
				}),
			}),
			modifyPlanFunc: func(ctx context.Context, req ModifyResourcePlanRequest, resp *ModifyResourcePlanResponse) {
				resp.RequiresReplace = []*tftypes.AttributePath{tftypes.NewAttributePath().WithAttributeName("id")}
				resp.AddError("This is an error", "More details about the error")
			},
			expectedRequiresReplace: []*tftypes.AttributePath{tftypes.NewAttributePath().WithAttributeName("id")},
			expectedDiags: []*tfprotov6.Diagnostic{
				{
					Severity: tfprotov6.DiagnosticSeverityError,
					Summary:  "This is an error",
					Detail:   "More details about the error",
				},
			},
		},
		"attr_plan_modifiers_nil_state_and_config": {
			priorState:           tftypes.NewValue(testServeResourceTypeAttributePlanModifiersType, nil),
			proposedNewState:     tftypes.NewValue(testServeResourceTypeAttributePlanModifiersType, nil),
			config:               tftypes.NewValue(testServeResourceTypeAttributePlanModifiersType, nil),
			resource:             "test_attribute_plan_modifiers",
			resourceType:         testServeResourceTypeAttributePlanModifiersType,
			expectedPlannedState: tftypes.NewValue(testServeResourceTypeAttributePlanModifiersType, nil),
		},
		"attr_plan_modifiers_requiresreplace": {
			priorState: tftypes.NewValue(testServeResourceTypeAttributePlanModifiersType, map[string]tftypes.Value{
				"name": tftypes.NewValue(tftypes.String, "name1"),
				"size": tftypes.NewValue(tftypes.Number, 3),
				"scratch_disk": tftypes.NewValue(tftypes.Object{AttributeTypes: map[string]tftypes.Type{
					"id":        tftypes.String,
					"interface": tftypes.String,
					"filesystem": tftypes.Object{AttributeTypes: map[string]tftypes.Type{
						"size":   tftypes.Number,
						"format": tftypes.String,
					}},
				}}, map[string]tftypes.Value{
					"id":        tftypes.NewValue(tftypes.String, "my-scr-disk"),
					"interface": tftypes.NewValue(tftypes.String, "scsi"),
					"filesystem": tftypes.NewValue(tftypes.Object{AttributeTypes: map[string]tftypes.Type{
						"size":   tftypes.Number,
						"format": tftypes.String,
					}}, map[string]tftypes.Value{
						"size":   tftypes.NewValue(tftypes.Number, 1),
						"format": tftypes.NewValue(tftypes.String, "ext4"),
					}),
				}),
				"region": tftypes.NewValue(tftypes.String, "region1"),
			}),
			proposedNewState: tftypes.NewValue(testServeResourceTypeAttributePlanModifiersType, map[string]tftypes.Value{
				"name": tftypes.NewValue(tftypes.String, "name1"),
				"size": tftypes.NewValue(tftypes.Number, 3),
				"scratch_disk": tftypes.NewValue(tftypes.Object{AttributeTypes: map[string]tftypes.Type{
					"id":        tftypes.String,
					"interface": tftypes.String,
					"filesystem": tftypes.Object{AttributeTypes: map[string]tftypes.Type{
						"size":   tftypes.Number,
						"format": tftypes.String,
					}},
				}}, map[string]tftypes.Value{
					"id":        tftypes.NewValue(tftypes.String, "my-scr-disk"),
					"interface": tftypes.NewValue(tftypes.String, "something-else"),
					"filesystem": tftypes.NewValue(tftypes.Object{AttributeTypes: map[string]tftypes.Type{
						"size":   tftypes.Number,
						"format": tftypes.String,
					}}, map[string]tftypes.Value{
						"size":   tftypes.NewValue(tftypes.Number, 1),
						"format": tftypes.NewValue(tftypes.String, "ext4"),
					}),
				}),
				"region": tftypes.NewValue(tftypes.String, "region1"),
			}),
			config: tftypes.NewValue(testServeResourceTypeAttributePlanModifiersType, map[string]tftypes.Value{
				"name": tftypes.NewValue(tftypes.String, "name1"),
				"size": tftypes.NewValue(tftypes.Number, 3),
				"scratch_disk": tftypes.NewValue(tftypes.Object{AttributeTypes: map[string]tftypes.Type{
					"id":        tftypes.String,
					"interface": tftypes.String,
					"filesystem": tftypes.Object{AttributeTypes: map[string]tftypes.Type{
						"size":   tftypes.Number,
						"format": tftypes.String,
					}},
				}}, map[string]tftypes.Value{
					"id":        tftypes.NewValue(tftypes.String, "my-scr-disk"),
					"interface": tftypes.NewValue(tftypes.String, "something-else"),
					"filesystem": tftypes.NewValue(tftypes.Object{AttributeTypes: map[string]tftypes.Type{
						"size":   tftypes.Number,
						"format": tftypes.String,
					}}, map[string]tftypes.Value{
						"size":   tftypes.NewValue(tftypes.Number, 1),
						"format": tftypes.NewValue(tftypes.String, "ext4"),
					}),
				}),
				"region": tftypes.NewValue(tftypes.String, "region1"),
			}),
			resource:     "test_attribute_plan_modifiers",
			resourceType: testServeResourceTypeAttributePlanModifiersType,
			expectedPlannedState: tftypes.NewValue(testServeResourceTypeAttributePlanModifiersType, map[string]tftypes.Value{
				"name": tftypes.NewValue(tftypes.String, "name1"),
				"size": tftypes.NewValue(tftypes.Number, 3),
				"scratch_disk": tftypes.NewValue(tftypes.Object{AttributeTypes: map[string]tftypes.Type{
					"id":        tftypes.String,
					"interface": tftypes.String,
					"filesystem": tftypes.Object{AttributeTypes: map[string]tftypes.Type{
						"size":   tftypes.Number,
						"format": tftypes.String,
					}},
				}}, map[string]tftypes.Value{
					"id":        tftypes.NewValue(tftypes.String, "my-scr-disk"),
					"interface": tftypes.NewValue(tftypes.String, "something-else"),
					"filesystem": tftypes.NewValue(tftypes.Object{AttributeTypes: map[string]tftypes.Type{
						"size":   tftypes.Number,
						"format": tftypes.String,
					}}, map[string]tftypes.Value{
						"size":   tftypes.NewValue(tftypes.Number, 1),
						"format": tftypes.NewValue(tftypes.String, "ext4"),
					}),
				}),
				"region": tftypes.NewValue(tftypes.String, "region1"),
			}),
			expectedRequiresReplace: []*tftypes.AttributePath{

				tftypes.NewAttributePath().WithAttributeName("scratch_disk").WithAttributeName("filesystem").WithAttributeName("format"),
				tftypes.NewAttributePath().WithAttributeName("scratch_disk").WithAttributeName("interface"),
			},
		},
		"attr_plan_modifiers_requiresreplaceif_true": {
			priorState: tftypes.NewValue(testServeResourceTypeAttributePlanModifiersType, map[string]tftypes.Value{
				"name": tftypes.NewValue(tftypes.String, "name1"),
				"size": tftypes.NewValue(tftypes.Number, 3),
				"scratch_disk": tftypes.NewValue(tftypes.Object{AttributeTypes: map[string]tftypes.Type{
					"id":        tftypes.String,
					"interface": tftypes.String,
					"filesystem": tftypes.Object{AttributeTypes: map[string]tftypes.Type{
						"size":   tftypes.Number,
						"format": tftypes.String,
					}},
				}}, map[string]tftypes.Value{
					"id":        tftypes.NewValue(tftypes.String, "my-scr-disk"),
					"interface": tftypes.NewValue(tftypes.String, "scsi"),
					"filesystem": tftypes.NewValue(tftypes.Object{AttributeTypes: map[string]tftypes.Type{
						"size":   tftypes.Number,
						"format": tftypes.String,
					}}, nil),
				}),
				"region": tftypes.NewValue(tftypes.String, "region1"),
			}),
			proposedNewState: tftypes.NewValue(testServeResourceTypeAttributePlanModifiersType, map[string]tftypes.Value{
				"name": tftypes.NewValue(tftypes.String, "name1"),
				"size": tftypes.NewValue(tftypes.Number, 999),
				"scratch_disk": tftypes.NewValue(tftypes.Object{AttributeTypes: map[string]tftypes.Type{
					"id":        tftypes.String,
					"interface": tftypes.String,
					"filesystem": tftypes.Object{AttributeTypes: map[string]tftypes.Type{
						"size":   tftypes.Number,
						"format": tftypes.String,
					}},
				}}, map[string]tftypes.Value{
					"id":        tftypes.NewValue(tftypes.String, "my-scr-disk"),
					"interface": tftypes.NewValue(tftypes.String, "scsi"),
					"filesystem": tftypes.NewValue(tftypes.Object{AttributeTypes: map[string]tftypes.Type{
						"size":   tftypes.Number,
						"format": tftypes.String,
					}}, nil),
				}),
				"region": tftypes.NewValue(tftypes.String, "region1"),
			}),
			config: tftypes.NewValue(testServeResourceTypeAttributePlanModifiersType, map[string]tftypes.Value{
				"name": tftypes.NewValue(tftypes.String, "name1"),
				"size": tftypes.NewValue(tftypes.Number, 999),
				"scratch_disk": tftypes.NewValue(tftypes.Object{AttributeTypes: map[string]tftypes.Type{
					"id":        tftypes.String,
					"interface": tftypes.String,
					"filesystem": tftypes.Object{AttributeTypes: map[string]tftypes.Type{
						"size":   tftypes.Number,
						"format": tftypes.String,
					}},
				}}, map[string]tftypes.Value{
					"id":        tftypes.NewValue(tftypes.String, "my-scr-disk"),
					"interface": tftypes.NewValue(tftypes.String, "scsi"),
					"filesystem": tftypes.NewValue(tftypes.Object{AttributeTypes: map[string]tftypes.Type{
						"size":   tftypes.Number,
						"format": tftypes.String,
					}}, nil),
				}),
				"region": tftypes.NewValue(tftypes.String, "region1"),
			}),
			resource:     "test_attribute_plan_modifiers",
			resourceType: testServeResourceTypeAttributePlanModifiersType,
			expectedPlannedState: tftypes.NewValue(testServeResourceTypeAttributePlanModifiersType, map[string]tftypes.Value{
				"name": tftypes.NewValue(tftypes.String, "name1"),
				"size": tftypes.NewValue(tftypes.Number, 999),
				"scratch_disk": tftypes.NewValue(tftypes.Object{AttributeTypes: map[string]tftypes.Type{
					"id":        tftypes.String,
					"interface": tftypes.String,
					"filesystem": tftypes.Object{AttributeTypes: map[string]tftypes.Type{
						"size":   tftypes.Number,
						"format": tftypes.String,
					}},
				}}, map[string]tftypes.Value{
					"id":        tftypes.NewValue(tftypes.String, "my-scr-disk"),
					"interface": tftypes.NewValue(tftypes.String, "scsi"),
					"filesystem": tftypes.NewValue(tftypes.Object{AttributeTypes: map[string]tftypes.Type{
						"size":   tftypes.Number,
						"format": tftypes.String,
					}}, nil),
				}),
				"region": tftypes.NewValue(tftypes.String, "region1"),
			}),
			expectedRequiresReplace: []*tftypes.AttributePath{tftypes.NewAttributePath().WithAttributeName("scratch_disk").WithAttributeName("interface"), tftypes.NewAttributePath().WithAttributeName("size")},
		},
		"attr_plan_modifiers_requiresreplaceif_false": {
			priorState: tftypes.NewValue(testServeResourceTypeAttributePlanModifiersType, map[string]tftypes.Value{
				"name": tftypes.NewValue(tftypes.String, "name1"),
				"size": tftypes.NewValue(tftypes.Number, 3),
				"scratch_disk": tftypes.NewValue(tftypes.Object{AttributeTypes: map[string]tftypes.Type{
					"id":        tftypes.String,
					"interface": tftypes.String,
					"filesystem": tftypes.Object{AttributeTypes: map[string]tftypes.Type{
						"size":   tftypes.Number,
						"format": tftypes.String,
					}},
				}}, map[string]tftypes.Value{
					"id":        tftypes.NewValue(tftypes.String, "my-scr-disk"),
					"interface": tftypes.NewValue(tftypes.String, "scsi"),
					"filesystem": tftypes.NewValue(tftypes.Object{AttributeTypes: map[string]tftypes.Type{
						"size":   tftypes.Number,
						"format": tftypes.String,
					}}, nil),
				}),
				"region": tftypes.NewValue(tftypes.String, "region1"),
			}),
			proposedNewState: tftypes.NewValue(testServeResourceTypeAttributePlanModifiersType, map[string]tftypes.Value{
				"name": tftypes.NewValue(tftypes.String, "name1"),
				"size": tftypes.NewValue(tftypes.Number, 1),
				"scratch_disk": tftypes.NewValue(tftypes.Object{AttributeTypes: map[string]tftypes.Type{
					"id":        tftypes.String,
					"interface": tftypes.String,
					"filesystem": tftypes.Object{AttributeTypes: map[string]tftypes.Type{
						"size":   tftypes.Number,
						"format": tftypes.String,
					}},
				}}, map[string]tftypes.Value{
					"id":        tftypes.NewValue(tftypes.String, "my-scr-disk"),
					"interface": tftypes.NewValue(tftypes.String, "scsi"),
					"filesystem": tftypes.NewValue(tftypes.Object{AttributeTypes: map[string]tftypes.Type{
						"size":   tftypes.Number,
						"format": tftypes.String,
					}}, nil),
				}),
				"region": tftypes.NewValue(tftypes.String, "region1"),
			}),
			config: tftypes.NewValue(testServeResourceTypeAttributePlanModifiersType, map[string]tftypes.Value{
				"name": tftypes.NewValue(tftypes.String, "name1"),
				"size": tftypes.NewValue(tftypes.Number, 1),
				"scratch_disk": tftypes.NewValue(tftypes.Object{AttributeTypes: map[string]tftypes.Type{
					"id":        tftypes.String,
					"interface": tftypes.String,
					"filesystem": tftypes.Object{AttributeTypes: map[string]tftypes.Type{
						"size":   tftypes.Number,
						"format": tftypes.String,
					}},
				}}, map[string]tftypes.Value{
					"id":        tftypes.NewValue(tftypes.String, "my-scr-disk"),
					"interface": tftypes.NewValue(tftypes.String, "scsi"),
					"filesystem": tftypes.NewValue(tftypes.Object{AttributeTypes: map[string]tftypes.Type{
						"size":   tftypes.Number,
						"format": tftypes.String,
					}}, nil),
				}),
				"region": tftypes.NewValue(tftypes.String, "region1"),
			}),
			resource:     "test_attribute_plan_modifiers",
			resourceType: testServeResourceTypeAttributePlanModifiersType,
			expectedPlannedState: tftypes.NewValue(testServeResourceTypeAttributePlanModifiersType, map[string]tftypes.Value{
				"name": tftypes.NewValue(tftypes.String, "name1"),
				"size": tftypes.NewValue(tftypes.Number, 1),
				"scratch_disk": tftypes.NewValue(tftypes.Object{AttributeTypes: map[string]tftypes.Type{
					"id":        tftypes.String,
					"interface": tftypes.String,
					"filesystem": tftypes.Object{AttributeTypes: map[string]tftypes.Type{
						"size":   tftypes.Number,
						"format": tftypes.String,
					}},
				}}, map[string]tftypes.Value{
					"id":        tftypes.NewValue(tftypes.String, "my-scr-disk"),
					"interface": tftypes.NewValue(tftypes.String, "scsi"),
					"filesystem": tftypes.NewValue(tftypes.Object{AttributeTypes: map[string]tftypes.Type{
						"size":   tftypes.Number,
						"format": tftypes.String,
					}}, nil),
				}),
				"region": tftypes.NewValue(tftypes.String, "region1"),
			}),
			expectedRequiresReplace: []*tftypes.AttributePath{tftypes.NewAttributePath().WithAttributeName("scratch_disk").WithAttributeName("interface")},
		},
		"attr_plan_modifiers_diags": {
			priorState: tftypes.NewValue(testServeResourceTypeAttributePlanModifiersType, map[string]tftypes.Value{
				"name": tftypes.NewValue(tftypes.String, "TESTDIAG"),
				"size": tftypes.NewValue(tftypes.Number, 3),
				"scratch_disk": tftypes.NewValue(tftypes.Object{AttributeTypes: map[string]tftypes.Type{
					"id":        tftypes.String,
					"interface": tftypes.String,
					"filesystem": tftypes.Object{AttributeTypes: map[string]tftypes.Type{
						"size":   tftypes.Number,
						"format": tftypes.String,
					}},
				}}, map[string]tftypes.Value{
					"id":        tftypes.NewValue(tftypes.String, "my-scr-disk"),
					"interface": tftypes.NewValue(tftypes.String, "scsi"),
					"filesystem": tftypes.NewValue(tftypes.Object{AttributeTypes: map[string]tftypes.Type{
						"size":   tftypes.Number,
						"format": tftypes.String,
					}}, nil),
				}),
				"region": tftypes.NewValue(tftypes.String, "region1"),
			}),
			proposedNewState: tftypes.NewValue(testServeResourceTypeAttributePlanModifiersType, map[string]tftypes.Value{
				"name": tftypes.NewValue(tftypes.String, "TESTDIAG"),
				"size": tftypes.NewValue(tftypes.Number, 3),
				"scratch_disk": tftypes.NewValue(tftypes.Object{AttributeTypes: map[string]tftypes.Type{
					"id":        tftypes.String,
					"interface": tftypes.String,
					"filesystem": tftypes.Object{AttributeTypes: map[string]tftypes.Type{
						"size":   tftypes.Number,
						"format": tftypes.String,
					}},
				}}, map[string]tftypes.Value{
					"id":        tftypes.NewValue(tftypes.String, "my-scr-disk"),
					"interface": tftypes.NewValue(tftypes.String, "scsi"),
					"filesystem": tftypes.NewValue(tftypes.Object{AttributeTypes: map[string]tftypes.Type{
						"size":   tftypes.Number,
						"format": tftypes.String,
					}}, nil),
				}),
				"region": tftypes.NewValue(tftypes.String, "region1"),
			}),
			config: tftypes.NewValue(testServeResourceTypeAttributePlanModifiersType, map[string]tftypes.Value{
				"name": tftypes.NewValue(tftypes.String, "TESTDIAG"),
				"size": tftypes.NewValue(tftypes.Number, 3),
				"scratch_disk": tftypes.NewValue(tftypes.Object{AttributeTypes: map[string]tftypes.Type{
					"id":        tftypes.String,
					"interface": tftypes.String,
					"filesystem": tftypes.Object{AttributeTypes: map[string]tftypes.Type{
						"size":   tftypes.Number,
						"format": tftypes.String,
					}},
				}}, map[string]tftypes.Value{
					"id":        tftypes.NewValue(tftypes.String, "my-scr-disk"),
					"interface": tftypes.NewValue(tftypes.String, "scsi"),
					"filesystem": tftypes.NewValue(tftypes.Object{AttributeTypes: map[string]tftypes.Type{
						"size":   tftypes.Number,
						"format": tftypes.String,
					}}, nil),
				}),
				"region": tftypes.NewValue(tftypes.String, "region1"),
			}),
			expectedPlannedState: tftypes.NewValue(testServeResourceTypeAttributePlanModifiersType, map[string]tftypes.Value{
				"name": tftypes.NewValue(tftypes.String, "TESTDIAG"),
				"size": tftypes.NewValue(tftypes.Number, 3),
				"scratch_disk": tftypes.NewValue(tftypes.Object{AttributeTypes: map[string]tftypes.Type{
					"id":        tftypes.String,
					"interface": tftypes.String,
					"filesystem": tftypes.Object{AttributeTypes: map[string]tftypes.Type{
						"size":   tftypes.Number,
						"format": tftypes.String,
					}},
				}}, map[string]tftypes.Value{
					"id":        tftypes.NewValue(tftypes.String, "my-scr-disk"),
					"interface": tftypes.NewValue(tftypes.String, "scsi"),
					"filesystem": tftypes.NewValue(tftypes.Object{AttributeTypes: map[string]tftypes.Type{
						"size":   tftypes.Number,
						"format": tftypes.String,
					}}, nil),
				}),
				"region": tftypes.NewValue(tftypes.String, "region1"),
			}),
			resource:     "test_attribute_plan_modifiers",
			resourceType: testServeResourceTypeAttributePlanModifiersType,
			expectedDiags: []*tfprotov6.Diagnostic{
				{
					Severity: tfprotov6.DiagnosticSeverityWarning,
					Summary:  "Warning diag",
					Detail:   "This is a warning",
				},
				{
					Severity: tfprotov6.DiagnosticSeverityError,
					Summary:  "Error diag",
					Detail:   "This is an error",
				},
			},
			expectedRequiresReplace: []*tftypes.AttributePath{tftypes.NewAttributePath().WithAttributeName("scratch_disk").WithAttributeName("interface")},
		},
		"attr_plan_modifiers_chained_modifiers": {
			priorState: tftypes.NewValue(testServeResourceTypeAttributePlanModifiersType, map[string]tftypes.Value{
				"name": tftypes.NewValue(tftypes.String, "name1"),
				"size": tftypes.NewValue(tftypes.Number, 3),
				"scratch_disk": tftypes.NewValue(tftypes.Object{AttributeTypes: map[string]tftypes.Type{
					"id":        tftypes.String,
					"interface": tftypes.String,
					"filesystem": tftypes.Object{AttributeTypes: map[string]tftypes.Type{
						"size":   tftypes.Number,
						"format": tftypes.String,
					}},
				}}, map[string]tftypes.Value{
					"id":        tftypes.NewValue(tftypes.String, "my-scr-disk"),
					"interface": tftypes.NewValue(tftypes.String, "scsi"),
					"filesystem": tftypes.NewValue(tftypes.Object{AttributeTypes: map[string]tftypes.Type{
						"size":   tftypes.Number,
						"format": tftypes.String,
					}}, nil),
				}),
				"region": tftypes.NewValue(tftypes.String, "region1"),
			}),
			proposedNewState: tftypes.NewValue(testServeResourceTypeAttributePlanModifiersType, map[string]tftypes.Value{
				"name": tftypes.NewValue(tftypes.String, "TESTATTRONE"),
				"size": tftypes.NewValue(tftypes.Number, 3),
				"scratch_disk": tftypes.NewValue(tftypes.Object{AttributeTypes: map[string]tftypes.Type{
					"id":        tftypes.String,
					"interface": tftypes.String,
					"filesystem": tftypes.Object{AttributeTypes: map[string]tftypes.Type{
						"size":   tftypes.Number,
						"format": tftypes.String,
					}},
				}}, map[string]tftypes.Value{
					"id":        tftypes.NewValue(tftypes.String, "my-scr-disk"),
					"interface": tftypes.NewValue(tftypes.String, "scsi"),
					"filesystem": tftypes.NewValue(tftypes.Object{AttributeTypes: map[string]tftypes.Type{
						"size":   tftypes.Number,
						"format": tftypes.String,
					}}, nil),
				}),
				"region": tftypes.NewValue(tftypes.String, "region1"),
			}),
			config: tftypes.NewValue(testServeResourceTypeAttributePlanModifiersType, map[string]tftypes.Value{
				"name": tftypes.NewValue(tftypes.String, "TESTATTRONE"),
				"size": tftypes.NewValue(tftypes.Number, 3),
				"scratch_disk": tftypes.NewValue(tftypes.Object{AttributeTypes: map[string]tftypes.Type{
					"id":        tftypes.String,
					"interface": tftypes.String,
					"filesystem": tftypes.Object{AttributeTypes: map[string]tftypes.Type{
						"size":   tftypes.Number,
						"format": tftypes.String,
					}},
				}}, map[string]tftypes.Value{
					"id":        tftypes.NewValue(tftypes.String, "my-scr-disk"),
					"interface": tftypes.NewValue(tftypes.String, "scsi"),
					"filesystem": tftypes.NewValue(tftypes.Object{AttributeTypes: map[string]tftypes.Type{
						"size":   tftypes.Number,
						"format": tftypes.String,
					}}, nil),
				}),
				"region": tftypes.NewValue(tftypes.String, "region1"),
			}),
			expectedPlannedState: tftypes.NewValue(testServeResourceTypeAttributePlanModifiersType, map[string]tftypes.Value{
				"name": tftypes.NewValue(tftypes.String, "MODIFIED_TWO"),
				"size": tftypes.NewValue(tftypes.Number, 3),
				"scratch_disk": tftypes.NewValue(tftypes.Object{AttributeTypes: map[string]tftypes.Type{
					"id":        tftypes.String,
					"interface": tftypes.String,
					"filesystem": tftypes.Object{AttributeTypes: map[string]tftypes.Type{
						"size":   tftypes.Number,
						"format": tftypes.String,
					}},
				}}, map[string]tftypes.Value{
					"id":        tftypes.NewValue(tftypes.String, "my-scr-disk"),
					"interface": tftypes.NewValue(tftypes.String, "scsi"),
					"filesystem": tftypes.NewValue(tftypes.Object{AttributeTypes: map[string]tftypes.Type{
						"size":   tftypes.Number,
						"format": tftypes.String,
					}}, nil),
				}),
				"region": tftypes.NewValue(tftypes.String, "region1"),
			}),
			resource:                "test_attribute_plan_modifiers",
			resourceType:            testServeResourceTypeAttributePlanModifiersType,
			expectedRequiresReplace: []*tftypes.AttributePath{tftypes.NewAttributePath().WithAttributeName("scratch_disk").WithAttributeName("interface")},
		},
		"attr_plan_modifiers_default_value_modifier": {
			priorState: tftypes.NewValue(testServeResourceTypeAttributePlanModifiersType, map[string]tftypes.Value{
				"name": tftypes.NewValue(tftypes.String, "name1"),
				"size": tftypes.NewValue(tftypes.Number, 3),
				"scratch_disk": tftypes.NewValue(tftypes.Object{AttributeTypes: map[string]tftypes.Type{
					"id":        tftypes.String,
					"interface": tftypes.String,
					"filesystem": tftypes.Object{AttributeTypes: map[string]tftypes.Type{
						"size":   tftypes.Number,
						"format": tftypes.String,
					}},
				}}, map[string]tftypes.Value{
					"id":        tftypes.NewValue(tftypes.String, "my-scr-disk"),
					"interface": tftypes.NewValue(tftypes.String, "scsi"),
					"filesystem": tftypes.NewValue(tftypes.Object{AttributeTypes: map[string]tftypes.Type{
						"size":   tftypes.Number,
						"format": tftypes.String,
					}}, nil),
				}),
				"region": tftypes.NewValue(tftypes.String, nil),
			}),
			proposedNewState: tftypes.NewValue(testServeResourceTypeAttributePlanModifiersType, map[string]tftypes.Value{
				"name": tftypes.NewValue(tftypes.String, "TESTATTRONE"),
				"size": tftypes.NewValue(tftypes.Number, 3),
				"scratch_disk": tftypes.NewValue(tftypes.Object{AttributeTypes: map[string]tftypes.Type{
					"id":        tftypes.String,
					"interface": tftypes.String,
					"filesystem": tftypes.Object{AttributeTypes: map[string]tftypes.Type{
						"size":   tftypes.Number,
						"format": tftypes.String,
					}},
				}}, map[string]tftypes.Value{
					"id":        tftypes.NewValue(tftypes.String, "my-scr-disk"),
					"interface": tftypes.NewValue(tftypes.String, "scsi"),
					"filesystem": tftypes.NewValue(tftypes.Object{AttributeTypes: map[string]tftypes.Type{
						"size":   tftypes.Number,
						"format": tftypes.String,
					}}, nil),
				}),
				"region": tftypes.NewValue(tftypes.String, nil),
			}),
			config: tftypes.NewValue(testServeResourceTypeAttributePlanModifiersType, map[string]tftypes.Value{
				"name": tftypes.NewValue(tftypes.String, "TESTATTRONE"),
				"size": tftypes.NewValue(tftypes.Number, 3),
				"scratch_disk": tftypes.NewValue(tftypes.Object{AttributeTypes: map[string]tftypes.Type{
					"id":        tftypes.String,
					"interface": tftypes.String,
					"filesystem": tftypes.Object{AttributeTypes: map[string]tftypes.Type{
						"size":   tftypes.Number,
						"format": tftypes.String,
					}},
				}}, map[string]tftypes.Value{
					"id":        tftypes.NewValue(tftypes.String, "my-scr-disk"),
					"interface": tftypes.NewValue(tftypes.String, "scsi"),
					"filesystem": tftypes.NewValue(tftypes.Object{AttributeTypes: map[string]tftypes.Type{
						"size":   tftypes.Number,
						"format": tftypes.String,
					}}, nil),
				}),
				"region": tftypes.NewValue(tftypes.String, nil),
			}),
			expectedPlannedState: tftypes.NewValue(testServeResourceTypeAttributePlanModifiersType, map[string]tftypes.Value{
				"name": tftypes.NewValue(tftypes.String, "MODIFIED_TWO"),
				"size": tftypes.NewValue(tftypes.Number, 3),
				"scratch_disk": tftypes.NewValue(tftypes.Object{AttributeTypes: map[string]tftypes.Type{
					"id":        tftypes.String,
					"interface": tftypes.String,
					"filesystem": tftypes.Object{AttributeTypes: map[string]tftypes.Type{
						"size":   tftypes.Number,
						"format": tftypes.String,
					}},
				}}, map[string]tftypes.Value{
					"id":        tftypes.NewValue(tftypes.String, "my-scr-disk"),
					"interface": tftypes.NewValue(tftypes.String, "scsi"),
					"filesystem": tftypes.NewValue(tftypes.Object{AttributeTypes: map[string]tftypes.Type{
						"size":   tftypes.Number,
						"format": tftypes.String,
					}}, nil),
				}),
				"region": tftypes.NewValue(tftypes.String, "DEFAULTVALUE"),
			}),
			resource:                "test_attribute_plan_modifiers",
			resourceType:            testServeResourceTypeAttributePlanModifiersType,
			expectedRequiresReplace: []*tftypes.AttributePath{tftypes.NewAttributePath().WithAttributeName("scratch_disk").WithAttributeName("interface")},
		},
		"attr_plan_modifiers_nested_modifier": {
			priorState: tftypes.NewValue(testServeResourceTypeAttributePlanModifiersType, map[string]tftypes.Value{
				"name": tftypes.NewValue(tftypes.String, "name1"),
				"size": tftypes.NewValue(tftypes.Number, 3),
				"scratch_disk": tftypes.NewValue(tftypes.Object{AttributeTypes: map[string]tftypes.Type{
					"id":        tftypes.String,
					"interface": tftypes.String,
					"filesystem": tftypes.Object{AttributeTypes: map[string]tftypes.Type{
						"size":   tftypes.Number,
						"format": tftypes.String,
					}},
				}}, map[string]tftypes.Value{
					"id":        tftypes.NewValue(tftypes.String, "my-scr-disk"),
					"interface": tftypes.NewValue(tftypes.String, "scsi"),
					"filesystem": tftypes.NewValue(tftypes.Object{AttributeTypes: map[string]tftypes.Type{
						"size":   tftypes.Number,
						"format": tftypes.String,
					}}, nil),
				}),
				"region": tftypes.NewValue(tftypes.String, "region1"),
			}),
			proposedNewState: tftypes.NewValue(testServeResourceTypeAttributePlanModifiersType, map[string]tftypes.Value{
				"name": tftypes.NewValue(tftypes.String, "name1"),
				"size": tftypes.NewValue(tftypes.Number, 3),
				"scratch_disk": tftypes.NewValue(tftypes.Object{AttributeTypes: map[string]tftypes.Type{
					"id":        tftypes.String,
					"interface": tftypes.String,
					"filesystem": tftypes.Object{AttributeTypes: map[string]tftypes.Type{
						"size":   tftypes.Number,
						"format": tftypes.String,
					}},
				}}, map[string]tftypes.Value{
					"id":        tftypes.NewValue(tftypes.String, "TESTATTRTWO"),
					"interface": tftypes.NewValue(tftypes.String, "scsi"),
					"filesystem": tftypes.NewValue(tftypes.Object{AttributeTypes: map[string]tftypes.Type{
						"size":   tftypes.Number,
						"format": tftypes.String,
					}}, nil),
				}),
				"region": tftypes.NewValue(tftypes.String, "region1"),
			}),
			config: tftypes.NewValue(testServeResourceTypeAttributePlanModifiersType, map[string]tftypes.Value{
				"name": tftypes.NewValue(tftypes.String, "name1"),
				"size": tftypes.NewValue(tftypes.Number, 3),
				"scratch_disk": tftypes.NewValue(tftypes.Object{AttributeTypes: map[string]tftypes.Type{
					"id":        tftypes.String,
					"interface": tftypes.String,
					"filesystem": tftypes.Object{AttributeTypes: map[string]tftypes.Type{
						"size":   tftypes.Number,
						"format": tftypes.String,
					}},
				}}, map[string]tftypes.Value{
					"id":        tftypes.NewValue(tftypes.String, "TESTATTRTWO"),
					"interface": tftypes.NewValue(tftypes.String, "scsi"),
					"filesystem": tftypes.NewValue(tftypes.Object{AttributeTypes: map[string]tftypes.Type{
						"size":   tftypes.Number,
						"format": tftypes.String,
					}}, nil),
				}),
				"region": tftypes.NewValue(tftypes.String, "region1"),
			}),
			expectedPlannedState: tftypes.NewValue(testServeResourceTypeAttributePlanModifiersType, map[string]tftypes.Value{
				"name": tftypes.NewValue(tftypes.String, "name1"),
				"size": tftypes.NewValue(tftypes.Number, 3),
				"scratch_disk": tftypes.NewValue(tftypes.Object{AttributeTypes: map[string]tftypes.Type{
					"id":        tftypes.String,
					"interface": tftypes.String,
					"filesystem": tftypes.Object{AttributeTypes: map[string]tftypes.Type{
						"size":   tftypes.Number,
						"format": tftypes.String,
					}},
				}}, map[string]tftypes.Value{
					"id":        tftypes.NewValue(tftypes.String, "MODIFIED_TWO"),
					"interface": tftypes.NewValue(tftypes.String, "scsi"),
					"filesystem": tftypes.NewValue(tftypes.Object{AttributeTypes: map[string]tftypes.Type{
						"size":   tftypes.Number,
						"format": tftypes.String,
					}}, nil),
				}),
				"region": tftypes.NewValue(tftypes.String, "region1"),
			}),
			resource:                "test_attribute_plan_modifiers",
			resourceType:            testServeResourceTypeAttributePlanModifiersType,
			expectedRequiresReplace: []*tftypes.AttributePath{tftypes.NewAttributePath().WithAttributeName("scratch_disk").WithAttributeName("interface")},
		},
	}

	for name, tc := range tests {
		name, tc := name, tc

		t.Run(name, func(t *testing.T) {
			t.Parallel()
			s := &testServeProvider{
				modifyPlanFunc: tc.modifyPlanFunc,
			}
			testServer := &server{
				p: s,
			}

			priorStateDV, err := tfprotov6.NewDynamicValue(tc.resourceType, tc.priorState)
			if err != nil {
				t.Errorf("Unexpected error: %s", err)
				return
			}
			proposedStateDV, err := tfprotov6.NewDynamicValue(tc.resourceType, tc.proposedNewState)
			if err != nil {
				t.Errorf("Unexpected error: %s", err)
				return
			}
			configDV, err := tfprotov6.NewDynamicValue(tc.resourceType, tc.config)
			if err != nil {
				t.Errorf("Unexpected error: %s", err)
				return
			}
			req := &tfprotov6.PlanResourceChangeRequest{
				TypeName:         tc.resource,
				PriorPrivate:     tc.priorPrivate,
				PriorState:       &priorStateDV,
				ProposedNewState: &proposedStateDV,
				Config:           &configDV,
			}
			if tc.providerMeta.Type() != nil {
				providerMeta, err := tfprotov6.NewDynamicValue(testServeProviderMetaType, tc.providerMeta)
				if err != nil {
					t.Errorf("Unexpected error: %s", err)
					return
				}
				req.ProviderMeta = &providerMeta
			}
			got, err := testServer.PlanResourceChange(context.Background(), req)
			if err != nil {
				t.Errorf("Unexpected error: %s", err)
				return
			}
			if diff := cmp.Diff(got.Diagnostics, tc.expectedDiags); diff != "" {
				t.Errorf("Unexpected diff in diagnostics (+wanted, -got): %s", diff)
			}
<<<<<<< HEAD
=======
			for _, diagnostic := range got.Diagnostics {
				if diagnostic != nil && diagnostic.Severity == tfprotov6.DiagnosticSeverityError {
					return
				}
			}
>>>>>>> 7055f97d
			gotPlannedState, err := got.PlannedState.Unmarshal(tc.resourceType)
			if err != nil {
				t.Errorf("Unexpected error: %s", err)
				return
			}
			if diff := cmp.Diff(gotPlannedState, tc.expectedPlannedState); diff != "" {
				t.Errorf("Unexpected diff in planned state (+wanted, -got): %s", diff)
				return
			}
			if string(got.PlannedPrivate) != string(tc.expectedPlannedPrivate) {
				t.Errorf("Expected planned private to be %q, got %q", tc.expectedPlannedPrivate, got.PlannedPrivate)
				return
			}
			if diff := cmp.Diff(got.RequiresReplace, tc.expectedRequiresReplace, cmpopts.EquateEmpty()); diff != "" {
				t.Errorf("Unexpected diff in requires replace (+wanted, -got): %s", diff)
				return
			}
		})
	}
}

func TestServerApplyResourceChange(t *testing.T) {
	t.Parallel()

	type testCase struct {
		// request input
		priorState     tftypes.Value
		plannedState   tftypes.Value
		config         tftypes.Value
		plannedPrivate []byte
		providerMeta   tftypes.Value
		resource       string
		action         string
		resourceType   tftypes.Type

		create  func(context.Context, CreateResourceRequest, *CreateResourceResponse)
		update  func(context.Context, UpdateResourceRequest, *UpdateResourceResponse)
		destroy func(context.Context, DeleteResourceRequest, *DeleteResourceResponse)

		// response expectations
		expectedNewState tftypes.Value
		expectedDiags    []*tfprotov6.Diagnostic
		expectedPrivate  []byte
	}

	tests := map[string]testCase{
		"one_create": {
			plannedState: tftypes.NewValue(testServeResourceTypeOneType, map[string]tftypes.Value{
				"name": tftypes.NewValue(tftypes.String, "hello, world"),
				"favorite_colors": tftypes.NewValue(tftypes.List{ElementType: tftypes.String}, []tftypes.Value{
					tftypes.NewValue(tftypes.String, "red"),
				}),
				"created_timestamp": tftypes.NewValue(tftypes.String, tftypes.UnknownValue),
			}),
			config: tftypes.NewValue(testServeResourceTypeOneType, map[string]tftypes.Value{
				"name": tftypes.NewValue(tftypes.String, "hello, world"),
				"favorite_colors": tftypes.NewValue(tftypes.List{ElementType: tftypes.String}, []tftypes.Value{
					tftypes.NewValue(tftypes.String, "red"),
				}),
				"created_timestamp": tftypes.NewValue(tftypes.String, nil),
			}),
			resource:     "test_one",
			action:       "create",
			resourceType: testServeResourceTypeOneType,
			create: func(ctx context.Context, req CreateResourceRequest, resp *CreateResourceResponse) {
				resp.State.Raw = tftypes.NewValue(testServeResourceTypeOneType, map[string]tftypes.Value{
					"name": tftypes.NewValue(tftypes.String, "hello, world"),
					"favorite_colors": tftypes.NewValue(tftypes.List{ElementType: tftypes.String}, []tftypes.Value{
						tftypes.NewValue(tftypes.String, "red"),
					}),
					"created_timestamp": tftypes.NewValue(tftypes.String, "right now I guess"),
				})
			},
			expectedNewState: tftypes.NewValue(testServeResourceTypeOneType, map[string]tftypes.Value{
				"name": tftypes.NewValue(tftypes.String, "hello, world"),
				"favorite_colors": tftypes.NewValue(tftypes.List{ElementType: tftypes.String}, []tftypes.Value{
					tftypes.NewValue(tftypes.String, "red"),
				}),
				"created_timestamp": tftypes.NewValue(tftypes.String, "right now I guess"),
			}),
		},
		"one_create_diags": {
			plannedState: tftypes.NewValue(testServeResourceTypeOneType, map[string]tftypes.Value{
				"name": tftypes.NewValue(tftypes.String, "hello, world"),
				"favorite_colors": tftypes.NewValue(tftypes.List{ElementType: tftypes.String}, []tftypes.Value{
					tftypes.NewValue(tftypes.String, "red"),
				}),
				"created_timestamp": tftypes.NewValue(tftypes.String, tftypes.UnknownValue),
			}),
			config: tftypes.NewValue(testServeResourceTypeOneType, map[string]tftypes.Value{
				"name": tftypes.NewValue(tftypes.String, "hello, world"),
				"favorite_colors": tftypes.NewValue(tftypes.List{ElementType: tftypes.String}, []tftypes.Value{
					tftypes.NewValue(tftypes.String, "red"),
				}),
				"created_timestamp": tftypes.NewValue(tftypes.String, nil),
			}),
			resource:     "test_one",
			action:       "create",
			resourceType: testServeResourceTypeOneType,
			create: func(ctx context.Context, req CreateResourceRequest, resp *CreateResourceResponse) {
				resp.State.Raw = tftypes.NewValue(testServeResourceTypeOneType, map[string]tftypes.Value{
					"name": tftypes.NewValue(tftypes.String, "hello, world"),
					"favorite_colors": tftypes.NewValue(tftypes.List{ElementType: tftypes.String}, []tftypes.Value{
						tftypes.NewValue(tftypes.String, "red"),
					}),
					"created_timestamp": tftypes.NewValue(tftypes.String, "right now I guess"),
				})
				resp.Diagnostics.AddAttributeWarning(
					tftypes.NewAttributePath().WithAttributeName("favorite_colors").WithElementKeyInt(0),
					"This is a warning",
					"I'm warning you",
				)
			},
			expectedNewState: tftypes.NewValue(testServeResourceTypeOneType, map[string]tftypes.Value{
				"name": tftypes.NewValue(tftypes.String, "hello, world"),
				"favorite_colors": tftypes.NewValue(tftypes.List{ElementType: tftypes.String}, []tftypes.Value{
					tftypes.NewValue(tftypes.String, "red"),
				}),
				"created_timestamp": tftypes.NewValue(tftypes.String, "right now I guess"),
			}),
			expectedDiags: []*tfprotov6.Diagnostic{
				{
					Severity:  tfprotov6.DiagnosticSeverityWarning,
					Summary:   "This is a warning",
					Detail:    "I'm warning you",
					Attribute: tftypes.NewAttributePath().WithAttributeName("favorite_colors").WithElementKeyInt(0),
				},
			},
		},
		"one_update": {
			priorState: tftypes.NewValue(testServeResourceTypeOneType, map[string]tftypes.Value{
				"name": tftypes.NewValue(tftypes.String, "hello, world"),
				"favorite_colors": tftypes.NewValue(tftypes.List{ElementType: tftypes.String}, []tftypes.Value{
					tftypes.NewValue(tftypes.String, "red"),
				}),
				"created_timestamp": tftypes.NewValue(tftypes.String, "right now I guess"),
			}),
			plannedState: tftypes.NewValue(testServeResourceTypeOneType, map[string]tftypes.Value{
				"name": tftypes.NewValue(tftypes.String, "hello, world"),
				"favorite_colors": tftypes.NewValue(tftypes.List{ElementType: tftypes.String}, []tftypes.Value{
					tftypes.NewValue(tftypes.String, "red"),
					tftypes.NewValue(tftypes.String, "orange"),
					tftypes.NewValue(tftypes.String, "yellow"),
				}),
				"created_timestamp": tftypes.NewValue(tftypes.String, tftypes.UnknownValue),
			}),
			config: tftypes.NewValue(testServeResourceTypeOneType, map[string]tftypes.Value{
				"name": tftypes.NewValue(tftypes.String, "hello, world"),
				"favorite_colors": tftypes.NewValue(tftypes.List{ElementType: tftypes.String}, []tftypes.Value{
					tftypes.NewValue(tftypes.String, "red"),
					tftypes.NewValue(tftypes.String, "orange"),
					tftypes.NewValue(tftypes.String, "yellow"),
				}),
				"created_timestamp": tftypes.NewValue(tftypes.String, nil),
			}),
			resource:     "test_one",
			action:       "update",
			resourceType: testServeResourceTypeOneType,
			update: func(ctx context.Context, req UpdateResourceRequest, resp *UpdateResourceResponse) {
				resp.State.Raw = tftypes.NewValue(testServeResourceTypeOneType, map[string]tftypes.Value{
					"name": tftypes.NewValue(tftypes.String, "hello, world"),
					"favorite_colors": tftypes.NewValue(tftypes.List{ElementType: tftypes.String}, []tftypes.Value{
						tftypes.NewValue(tftypes.String, "red"),
						tftypes.NewValue(tftypes.String, "orange"),
						tftypes.NewValue(tftypes.String, "yellow"),
					}),
					"created_timestamp": tftypes.NewValue(tftypes.String, "right now I guess"),
				})
			},
			expectedNewState: tftypes.NewValue(testServeResourceTypeOneType, map[string]tftypes.Value{
				"name": tftypes.NewValue(tftypes.String, "hello, world"),
				"favorite_colors": tftypes.NewValue(tftypes.List{ElementType: tftypes.String}, []tftypes.Value{
					tftypes.NewValue(tftypes.String, "red"),
					tftypes.NewValue(tftypes.String, "orange"),
					tftypes.NewValue(tftypes.String, "yellow"),
				}),
				"created_timestamp": tftypes.NewValue(tftypes.String, "right now I guess"),
			}),
		},
		"one_update_diags": {
			priorState: tftypes.NewValue(testServeResourceTypeOneType, map[string]tftypes.Value{
				"name": tftypes.NewValue(tftypes.String, "hello, world"),
				"favorite_colors": tftypes.NewValue(tftypes.List{ElementType: tftypes.String}, []tftypes.Value{
					tftypes.NewValue(tftypes.String, "red"),
				}),
				"created_timestamp": tftypes.NewValue(tftypes.String, "right now I guess"),
			}),
			plannedState: tftypes.NewValue(testServeResourceTypeOneType, map[string]tftypes.Value{
				"name": tftypes.NewValue(tftypes.String, "hello, world"),
				"favorite_colors": tftypes.NewValue(tftypes.List{ElementType: tftypes.String}, []tftypes.Value{
					tftypes.NewValue(tftypes.String, "red"),
					tftypes.NewValue(tftypes.String, "orange"),
					tftypes.NewValue(tftypes.String, "yellow"),
				}),
				"created_timestamp": tftypes.NewValue(tftypes.String, tftypes.UnknownValue),
			}),
			config: tftypes.NewValue(testServeResourceTypeOneType, map[string]tftypes.Value{
				"name": tftypes.NewValue(tftypes.String, "hello, world"),
				"favorite_colors": tftypes.NewValue(tftypes.List{ElementType: tftypes.String}, []tftypes.Value{
					tftypes.NewValue(tftypes.String, "red"),
					tftypes.NewValue(tftypes.String, "orange"),
					tftypes.NewValue(tftypes.String, "yellow"),
				}),
				"created_timestamp": tftypes.NewValue(tftypes.String, nil),
			}),
			resource:     "test_one",
			action:       "update",
			resourceType: testServeResourceTypeOneType,
			update: func(ctx context.Context, req UpdateResourceRequest, resp *UpdateResourceResponse) {
				resp.State.Raw = tftypes.NewValue(testServeResourceTypeOneType, map[string]tftypes.Value{
					"name": tftypes.NewValue(tftypes.String, "hello, world"),
					"favorite_colors": tftypes.NewValue(tftypes.List{ElementType: tftypes.String}, []tftypes.Value{
						tftypes.NewValue(tftypes.String, "red"),
						tftypes.NewValue(tftypes.String, "orange"),
						tftypes.NewValue(tftypes.String, "yellow"),
					}),
					"created_timestamp": tftypes.NewValue(tftypes.String, "right now I guess"),
				})
				resp.Diagnostics.AddAttributeWarning(
					tftypes.NewAttributePath().WithAttributeName("name"),
					"I'm warning you...",
					"This is a warning!",
				)
			},
			expectedNewState: tftypes.NewValue(testServeResourceTypeOneType, map[string]tftypes.Value{
				"name": tftypes.NewValue(tftypes.String, "hello, world"),
				"favorite_colors": tftypes.NewValue(tftypes.List{ElementType: tftypes.String}, []tftypes.Value{
					tftypes.NewValue(tftypes.String, "red"),
					tftypes.NewValue(tftypes.String, "orange"),
					tftypes.NewValue(tftypes.String, "yellow"),
				}),
				"created_timestamp": tftypes.NewValue(tftypes.String, "right now I guess"),
			}),
			expectedDiags: []*tfprotov6.Diagnostic{
				{
					Severity:  tfprotov6.DiagnosticSeverityWarning,
					Summary:   "I'm warning you...",
					Detail:    "This is a warning!",
					Attribute: tftypes.NewAttributePath().WithAttributeName("name"),
				},
			},
		},
		"one_update_diags_error": {
			priorState: tftypes.NewValue(testServeResourceTypeOneType, map[string]tftypes.Value{
				"name": tftypes.NewValue(tftypes.String, "hello, world"),
				"favorite_colors": tftypes.NewValue(tftypes.List{ElementType: tftypes.String}, []tftypes.Value{
					tftypes.NewValue(tftypes.String, "red"),
				}),
				"created_timestamp": tftypes.NewValue(tftypes.String, "right now I guess"),
			}),
			plannedState: tftypes.NewValue(testServeResourceTypeOneType, map[string]tftypes.Value{
				"name": tftypes.NewValue(tftypes.String, "hello, world"),
				"favorite_colors": tftypes.NewValue(tftypes.List{ElementType: tftypes.String}, []tftypes.Value{
					tftypes.NewValue(tftypes.String, "red"),
					tftypes.NewValue(tftypes.String, "orange"),
					tftypes.NewValue(tftypes.String, "yellow"),
				}),
				"created_timestamp": tftypes.NewValue(tftypes.String, tftypes.UnknownValue),
			}),
			config: tftypes.NewValue(testServeResourceTypeOneType, map[string]tftypes.Value{
				"name": tftypes.NewValue(tftypes.String, "hello, world"),
				"favorite_colors": tftypes.NewValue(tftypes.List{ElementType: tftypes.String}, []tftypes.Value{
					tftypes.NewValue(tftypes.String, "red"),
					tftypes.NewValue(tftypes.String, "orange"),
					tftypes.NewValue(tftypes.String, "yellow"),
				}),
				"created_timestamp": tftypes.NewValue(tftypes.String, nil),
			}),
			resource:     "test_one",
			action:       "update",
			resourceType: testServeResourceTypeOneType,
			update: func(ctx context.Context, req UpdateResourceRequest, resp *UpdateResourceResponse) {
				resp.State.Raw = tftypes.NewValue(testServeResourceTypeOneType, map[string]tftypes.Value{
					"name": tftypes.NewValue(tftypes.String, "hello, world"),
					"favorite_colors": tftypes.NewValue(tftypes.List{ElementType: tftypes.String}, []tftypes.Value{
						tftypes.NewValue(tftypes.String, "red"),
						tftypes.NewValue(tftypes.String, "orange"),
						tftypes.NewValue(tftypes.String, "yellow"),
					}),
					"created_timestamp": tftypes.NewValue(tftypes.String, "right now I guess"),
				})
				resp.Diagnostics.AddAttributeError(
					tftypes.NewAttributePath().WithAttributeName("name"),
					"Oops!",
					"This is an error! Don't update the state!",
				)
			},
			expectedNewState: tftypes.NewValue(testServeResourceTypeOneType, map[string]tftypes.Value{
				"name": tftypes.NewValue(tftypes.String, "hello, world"),
				"favorite_colors": tftypes.NewValue(tftypes.List{ElementType: tftypes.String}, []tftypes.Value{
					tftypes.NewValue(tftypes.String, "red"),
					tftypes.NewValue(tftypes.String, "orange"),
					tftypes.NewValue(tftypes.String, "yellow"),
				}),
				"created_timestamp": tftypes.NewValue(tftypes.String, "right now I guess"),
			}),
			expectedDiags: []*tfprotov6.Diagnostic{
				{
					Severity:  tfprotov6.DiagnosticSeverityError,
					Summary:   "Oops!",
					Detail:    "This is an error! Don't update the state!",
					Attribute: tftypes.NewAttributePath().WithAttributeName("name"),
				},
			},
		},
		"one_delete": {
			priorState: tftypes.NewValue(testServeResourceTypeOneType, map[string]tftypes.Value{
				"name": tftypes.NewValue(tftypes.String, "hello, world"),
				"favorite_colors": tftypes.NewValue(tftypes.List{ElementType: tftypes.String}, []tftypes.Value{
					tftypes.NewValue(tftypes.String, "red"),
				}),
				"created_timestamp": tftypes.NewValue(tftypes.String, "right now I guess"),
			}),
			resource:     "test_one",
			action:       "delete",
			resourceType: testServeResourceTypeOneType,
			destroy: func(ctx context.Context, req DeleteResourceRequest, resp *DeleteResourceResponse) {
				resp.State.Raw = tftypes.NewValue(testServeResourceTypeOneType, nil)
			},
			expectedNewState: tftypes.NewValue(testServeResourceTypeOneType, nil),
		},
		"one_delete_diags": {
			priorState: tftypes.NewValue(testServeResourceTypeOneType, map[string]tftypes.Value{
				"name": tftypes.NewValue(tftypes.String, "hello, world"),
				"favorite_colors": tftypes.NewValue(tftypes.List{ElementType: tftypes.String}, []tftypes.Value{
					tftypes.NewValue(tftypes.String, "red"),
				}),
				"created_timestamp": tftypes.NewValue(tftypes.String, "right now I guess"),
			}),
			resource:     "test_one",
			action:       "delete",
			resourceType: testServeResourceTypeOneType,
			destroy: func(ctx context.Context, req DeleteResourceRequest, resp *DeleteResourceResponse) {
				resp.State.Raw = tftypes.NewValue(testServeResourceTypeOneType, nil)
				resp.Diagnostics.AddAttributeWarning(
					tftypes.NewAttributePath().WithAttributeName("created_timestamp"),
					"This is a warning",
					"just a warning diagnostic, no behavior changes",
				)
			},
			expectedNewState: tftypes.NewValue(testServeResourceTypeOneType, nil),
			expectedDiags: []*tfprotov6.Diagnostic{
				{
					Severity:  tfprotov6.DiagnosticSeverityWarning,
					Summary:   "This is a warning",
					Detail:    "just a warning diagnostic, no behavior changes",
					Attribute: tftypes.NewAttributePath().WithAttributeName("created_timestamp"),
				},
			},
		},
		"one_delete_diags_error": {
			priorState: tftypes.NewValue(testServeResourceTypeOneType, map[string]tftypes.Value{
				"name": tftypes.NewValue(tftypes.String, "hello, world"),
				"favorite_colors": tftypes.NewValue(tftypes.List{ElementType: tftypes.String}, []tftypes.Value{
					tftypes.NewValue(tftypes.String, "red"),
				}),
				"created_timestamp": tftypes.NewValue(tftypes.String, "right now I guess"),
			}),
			resource:     "test_one",
			action:       "delete",
			resourceType: testServeResourceTypeOneType,
			destroy: func(ctx context.Context, req DeleteResourceRequest, resp *DeleteResourceResponse) {
				resp.Diagnostics.AddError(
					"This is an error",
					"Something went wrong, keep the old state around",
				)
			},
			expectedNewState: tftypes.NewValue(testServeResourceTypeOneType, map[string]tftypes.Value{
				"name": tftypes.NewValue(tftypes.String, "hello, world"),
				"favorite_colors": tftypes.NewValue(tftypes.List{ElementType: tftypes.String}, []tftypes.Value{
					tftypes.NewValue(tftypes.String, "red"),
				}),
				"created_timestamp": tftypes.NewValue(tftypes.String, "right now I guess"),
			}),
			expectedDiags: []*tfprotov6.Diagnostic{
				{
					Severity: tfprotov6.DiagnosticSeverityError,
					Summary:  "This is an error",
					Detail:   "Something went wrong, keep the old state around",
				},
			},
		},
		"two_create": {
			plannedState: tftypes.NewValue(testServeResourceTypeTwoType, map[string]tftypes.Value{
				"id": tftypes.NewValue(tftypes.String, "test-instance"),
				"disks": tftypes.NewValue(tftypes.List{ElementType: tftypes.Object{
					AttributeTypes: map[string]tftypes.Type{
						"name":    tftypes.String,
						"size_gb": tftypes.Number,
						"boot":    tftypes.Bool,
					},
				}}, tftypes.UnknownValue),
			}),
			config: tftypes.NewValue(testServeResourceTypeTwoType, map[string]tftypes.Value{
				"id": tftypes.NewValue(tftypes.String, "test-instance"),
				"disks": tftypes.NewValue(tftypes.List{ElementType: tftypes.Object{
					AttributeTypes: map[string]tftypes.Type{
						"name":    tftypes.String,
						"size_gb": tftypes.Number,
						"boot":    tftypes.Bool,
					},
				}}, nil),
			}),
			resource:     "test_two",
			action:       "create",
			resourceType: testServeResourceTypeTwoType,
			create: func(ctx context.Context, req CreateResourceRequest, resp *CreateResourceResponse) {
				resp.State.Raw = tftypes.NewValue(testServeResourceTypeTwoType, map[string]tftypes.Value{
					"id": tftypes.NewValue(tftypes.String, "test-instance"),
					"disks": tftypes.NewValue(tftypes.List{ElementType: tftypes.Object{
						AttributeTypes: map[string]tftypes.Type{
							"name":    tftypes.String,
							"size_gb": tftypes.Number,
							"boot":    tftypes.Bool,
						},
					}}, []tftypes.Value{
						tftypes.NewValue(tftypes.Object{
							AttributeTypes: map[string]tftypes.Type{
								"name":    tftypes.String,
								"size_gb": tftypes.Number,
								"boot":    tftypes.Bool,
							},
						}, map[string]tftypes.Value{
							"name":    tftypes.NewValue(tftypes.String, "my-disk"),
							"size_gb": tftypes.NewValue(tftypes.Number, 123),
							"boot":    tftypes.NewValue(tftypes.Bool, true),
						}),
					}),
				})
			},
			expectedNewState: tftypes.NewValue(testServeResourceTypeTwoType, map[string]tftypes.Value{
				"id": tftypes.NewValue(tftypes.String, "test-instance"),
				"disks": tftypes.NewValue(tftypes.List{ElementType: tftypes.Object{
					AttributeTypes: map[string]tftypes.Type{
						"name":    tftypes.String,
						"size_gb": tftypes.Number,
						"boot":    tftypes.Bool,
					},
				}}, []tftypes.Value{
					tftypes.NewValue(tftypes.Object{
						AttributeTypes: map[string]tftypes.Type{
							"name":    tftypes.String,
							"size_gb": tftypes.Number,
							"boot":    tftypes.Bool,
						},
					}, map[string]tftypes.Value{
						"name":    tftypes.NewValue(tftypes.String, "my-disk"),
						"size_gb": tftypes.NewValue(tftypes.Number, 123),
						"boot":    tftypes.NewValue(tftypes.Bool, true),
					}),
				}),
			}),
		},
		"two_update": {
			priorState: tftypes.NewValue(testServeResourceTypeTwoType, map[string]tftypes.Value{
				"id": tftypes.NewValue(tftypes.String, "test-instance"),
				"disks": tftypes.NewValue(tftypes.List{ElementType: tftypes.Object{
					AttributeTypes: map[string]tftypes.Type{
						"name":    tftypes.String,
						"size_gb": tftypes.Number,
						"boot":    tftypes.Bool,
					},
				}}, []tftypes.Value{
					tftypes.NewValue(tftypes.Object{
						AttributeTypes: map[string]tftypes.Type{
							"name":    tftypes.String,
							"size_gb": tftypes.Number,
							"boot":    tftypes.Bool,
						},
					}, map[string]tftypes.Value{
						"name":    tftypes.NewValue(tftypes.String, "my-disk"),
						"size_gb": tftypes.NewValue(tftypes.Number, 123),
						"boot":    tftypes.NewValue(tftypes.Bool, true),
					}),
				}),
			}),
			plannedState: tftypes.NewValue(testServeResourceTypeTwoType, map[string]tftypes.Value{
				"id": tftypes.NewValue(tftypes.String, "test-instance"),
				"disks": tftypes.NewValue(tftypes.List{ElementType: tftypes.Object{
					AttributeTypes: map[string]tftypes.Type{
						"name":    tftypes.String,
						"size_gb": tftypes.Number,
						"boot":    tftypes.Bool,
					},
				}}, []tftypes.Value{
					tftypes.NewValue(tftypes.Object{
						AttributeTypes: map[string]tftypes.Type{
							"name":    tftypes.String,
							"size_gb": tftypes.Number,
							"boot":    tftypes.Bool,
						},
					}, map[string]tftypes.Value{
						"name":    tftypes.NewValue(tftypes.String, "my-disk"),
						"size_gb": tftypes.NewValue(tftypes.Number, 1234),
						"boot":    tftypes.NewValue(tftypes.Bool, true),
					}),
					tftypes.NewValue(tftypes.Object{
						AttributeTypes: map[string]tftypes.Type{
							"name":    tftypes.String,
							"size_gb": tftypes.Number,
							"boot":    tftypes.Bool,
						},
					}, map[string]tftypes.Value{
						"name":    tftypes.NewValue(tftypes.String, "my-other-disk"),
						"size_gb": tftypes.NewValue(tftypes.Number, 2345),
						"boot":    tftypes.NewValue(tftypes.Bool, false),
					}),
				}),
			}),
			config: tftypes.NewValue(testServeResourceTypeTwoType, map[string]tftypes.Value{
				"id": tftypes.NewValue(tftypes.String, "test-instance"),
				"disks": tftypes.NewValue(tftypes.List{ElementType: tftypes.Object{
					AttributeTypes: map[string]tftypes.Type{
						"name":    tftypes.String,
						"size_gb": tftypes.Number,
						"boot":    tftypes.Bool,
					},
				}}, []tftypes.Value{
					tftypes.NewValue(tftypes.Object{
						AttributeTypes: map[string]tftypes.Type{
							"name":    tftypes.String,
							"size_gb": tftypes.Number,
							"boot":    tftypes.Bool,
						},
					}, map[string]tftypes.Value{
						"name":    tftypes.NewValue(tftypes.String, "my-disk"),
						"size_gb": tftypes.NewValue(tftypes.Number, 1234),
						"boot":    tftypes.NewValue(tftypes.Bool, true),
					}),
					tftypes.NewValue(tftypes.Object{
						AttributeTypes: map[string]tftypes.Type{
							"name":    tftypes.String,
							"size_gb": tftypes.Number,
							"boot":    tftypes.Bool,
						},
					}, map[string]tftypes.Value{
						"name":    tftypes.NewValue(tftypes.String, "my-other-disk"),
						"size_gb": tftypes.NewValue(tftypes.Number, 2345),
						"boot":    tftypes.NewValue(tftypes.Bool, false),
					}),
				}),
			}),
			resource:     "test_two",
			action:       "update",
			resourceType: testServeResourceTypeTwoType,
			update: func(ctx context.Context, req UpdateResourceRequest, resp *UpdateResourceResponse) {
				resp.State.Raw = tftypes.NewValue(testServeResourceTypeTwoType, map[string]tftypes.Value{
					"id": tftypes.NewValue(tftypes.String, "test-instance"),
					"disks": tftypes.NewValue(tftypes.List{ElementType: tftypes.Object{
						AttributeTypes: map[string]tftypes.Type{
							"name":    tftypes.String,
							"size_gb": tftypes.Number,
							"boot":    tftypes.Bool,
						},
					}}, []tftypes.Value{
						tftypes.NewValue(tftypes.Object{
							AttributeTypes: map[string]tftypes.Type{
								"name":    tftypes.String,
								"size_gb": tftypes.Number,
								"boot":    tftypes.Bool,
							},
						}, map[string]tftypes.Value{
							"name":    tftypes.NewValue(tftypes.String, "my-disk"),
							"size_gb": tftypes.NewValue(tftypes.Number, 1234),
							"boot":    tftypes.NewValue(tftypes.Bool, true),
						}),
						tftypes.NewValue(tftypes.Object{
							AttributeTypes: map[string]tftypes.Type{
								"name":    tftypes.String,
								"size_gb": tftypes.Number,
								"boot":    tftypes.Bool,
							},
						}, map[string]tftypes.Value{
							"name":    tftypes.NewValue(tftypes.String, "my-other-disk"),
							"size_gb": tftypes.NewValue(tftypes.Number, 2345),
							"boot":    tftypes.NewValue(tftypes.Bool, false),
						}),
					}),
				})
			},
			expectedNewState: tftypes.NewValue(testServeResourceTypeTwoType, map[string]tftypes.Value{
				"id": tftypes.NewValue(tftypes.String, "test-instance"),
				"disks": tftypes.NewValue(tftypes.List{ElementType: tftypes.Object{
					AttributeTypes: map[string]tftypes.Type{
						"name":    tftypes.String,
						"size_gb": tftypes.Number,
						"boot":    tftypes.Bool,
					},
				}}, []tftypes.Value{
					tftypes.NewValue(tftypes.Object{
						AttributeTypes: map[string]tftypes.Type{
							"name":    tftypes.String,
							"size_gb": tftypes.Number,
							"boot":    tftypes.Bool,
						},
					}, map[string]tftypes.Value{
						"name":    tftypes.NewValue(tftypes.String, "my-disk"),
						"size_gb": tftypes.NewValue(tftypes.Number, 1234),
						"boot":    tftypes.NewValue(tftypes.Bool, true),
					}),
					tftypes.NewValue(tftypes.Object{
						AttributeTypes: map[string]tftypes.Type{
							"name":    tftypes.String,
							"size_gb": tftypes.Number,
							"boot":    tftypes.Bool,
						},
					}, map[string]tftypes.Value{
						"name":    tftypes.NewValue(tftypes.String, "my-other-disk"),
						"size_gb": tftypes.NewValue(tftypes.Number, 2345),
						"boot":    tftypes.NewValue(tftypes.Bool, false),
					}),
				}),
			}),
		},
		"two_delete": {
			priorState: tftypes.NewValue(testServeResourceTypeTwoType, map[string]tftypes.Value{
				"id": tftypes.NewValue(tftypes.String, "test-instance"),
				"disks": tftypes.NewValue(tftypes.List{ElementType: tftypes.Object{
					AttributeTypes: map[string]tftypes.Type{
						"name":    tftypes.String,
						"size_gb": tftypes.Number,
						"boot":    tftypes.Bool,
					},
				}}, []tftypes.Value{
					tftypes.NewValue(tftypes.Object{
						AttributeTypes: map[string]tftypes.Type{
							"name":    tftypes.String,
							"size_gb": tftypes.Number,
							"boot":    tftypes.Bool,
						},
					}, map[string]tftypes.Value{
						"name":    tftypes.NewValue(tftypes.String, "my-disk"),
						"size_gb": tftypes.NewValue(tftypes.Number, 1234),
						"boot":    tftypes.NewValue(tftypes.Bool, true),
					}),
					tftypes.NewValue(tftypes.Object{
						AttributeTypes: map[string]tftypes.Type{
							"name":    tftypes.String,
							"size_gb": tftypes.Number,
							"boot":    tftypes.Bool,
						},
					}, map[string]tftypes.Value{
						"name":    tftypes.NewValue(tftypes.String, "my-other-disk"),
						"size_gb": tftypes.NewValue(tftypes.Number, 2345),
						"boot":    tftypes.NewValue(tftypes.Bool, false),
					}),
				}),
			}),
			resource:     "test_two",
			action:       "delete",
			resourceType: testServeResourceTypeTwoType,
			destroy: func(ctx context.Context, req DeleteResourceRequest, resp *DeleteResourceResponse) {
				resp.State.Raw = tftypes.NewValue(testServeResourceTypeTwoType, nil)
			},
			expectedNewState: tftypes.NewValue(testServeResourceTypeTwoType, nil),
		},
		"one_meta_create": {
			plannedState: tftypes.NewValue(testServeResourceTypeOneType, map[string]tftypes.Value{
				"name": tftypes.NewValue(tftypes.String, "hello, world"),
				"favorite_colors": tftypes.NewValue(tftypes.List{ElementType: tftypes.String}, []tftypes.Value{
					tftypes.NewValue(tftypes.String, "red"),
				}),
				"created_timestamp": tftypes.NewValue(tftypes.String, tftypes.UnknownValue),
			}),
			config: tftypes.NewValue(testServeResourceTypeOneType, map[string]tftypes.Value{
				"name": tftypes.NewValue(tftypes.String, "hello, world"),
				"favorite_colors": tftypes.NewValue(tftypes.List{ElementType: tftypes.String}, []tftypes.Value{
					tftypes.NewValue(tftypes.String, "red"),
				}),
				"created_timestamp": tftypes.NewValue(tftypes.String, nil),
			}),
			providerMeta: tftypes.NewValue(testServeProviderMetaType, map[string]tftypes.Value{
				"foo": tftypes.NewValue(tftypes.String, "my provider_meta value"),
			}),
			resource:     "test_one",
			action:       "create",
			resourceType: testServeResourceTypeOneType,
			create: func(ctx context.Context, req CreateResourceRequest, resp *CreateResourceResponse) {
				resp.State.Raw = tftypes.NewValue(testServeResourceTypeOneType, map[string]tftypes.Value{
					"name": tftypes.NewValue(tftypes.String, "hello, world"),
					"favorite_colors": tftypes.NewValue(tftypes.List{ElementType: tftypes.String}, []tftypes.Value{
						tftypes.NewValue(tftypes.String, "red"),
					}),
					"created_timestamp": tftypes.NewValue(tftypes.String, "right now I guess"),
				})
			},
			expectedNewState: tftypes.NewValue(testServeResourceTypeOneType, map[string]tftypes.Value{
				"name": tftypes.NewValue(tftypes.String, "hello, world"),
				"favorite_colors": tftypes.NewValue(tftypes.List{ElementType: tftypes.String}, []tftypes.Value{
					tftypes.NewValue(tftypes.String, "red"),
				}),
				"created_timestamp": tftypes.NewValue(tftypes.String, "right now I guess"),
			}),
		},
		"one_meta_update": {
			priorState: tftypes.NewValue(testServeResourceTypeOneType, map[string]tftypes.Value{
				"name": tftypes.NewValue(tftypes.String, "hello, world"),
				"favorite_colors": tftypes.NewValue(tftypes.List{ElementType: tftypes.String}, []tftypes.Value{
					tftypes.NewValue(tftypes.String, "red"),
				}),
				"created_timestamp": tftypes.NewValue(tftypes.String, "right now I guess"),
			}),
			plannedState: tftypes.NewValue(testServeResourceTypeOneType, map[string]tftypes.Value{
				"name": tftypes.NewValue(tftypes.String, "hello, world"),
				"favorite_colors": tftypes.NewValue(tftypes.List{ElementType: tftypes.String}, []tftypes.Value{
					tftypes.NewValue(tftypes.String, "red"),
					tftypes.NewValue(tftypes.String, "orange"),
					tftypes.NewValue(tftypes.String, "yellow"),
				}),
				"created_timestamp": tftypes.NewValue(tftypes.String, tftypes.UnknownValue),
			}),
			config: tftypes.NewValue(testServeResourceTypeOneType, map[string]tftypes.Value{
				"name": tftypes.NewValue(tftypes.String, "hello, world"),
				"favorite_colors": tftypes.NewValue(tftypes.List{ElementType: tftypes.String}, []tftypes.Value{
					tftypes.NewValue(tftypes.String, "red"),
					tftypes.NewValue(tftypes.String, "orange"),
					tftypes.NewValue(tftypes.String, "yellow"),
				}),
				"created_timestamp": tftypes.NewValue(tftypes.String, nil),
			}),
			providerMeta: tftypes.NewValue(testServeProviderMetaType, map[string]tftypes.Value{
				"foo": tftypes.NewValue(tftypes.String, "my provider_meta value"),
			}),
			resource:     "test_one",
			action:       "update",
			resourceType: testServeResourceTypeOneType,
			update: func(ctx context.Context, req UpdateResourceRequest, resp *UpdateResourceResponse) {
				resp.State.Raw = tftypes.NewValue(testServeResourceTypeOneType, map[string]tftypes.Value{
					"name": tftypes.NewValue(tftypes.String, "hello, world"),
					"favorite_colors": tftypes.NewValue(tftypes.List{ElementType: tftypes.String}, []tftypes.Value{
						tftypes.NewValue(tftypes.String, "red"),
						tftypes.NewValue(tftypes.String, "orange"),
						tftypes.NewValue(tftypes.String, "yellow"),
					}),
					"created_timestamp": tftypes.NewValue(tftypes.String, "right now I guess"),
				})
			},
			expectedNewState: tftypes.NewValue(testServeResourceTypeOneType, map[string]tftypes.Value{
				"name": tftypes.NewValue(tftypes.String, "hello, world"),
				"favorite_colors": tftypes.NewValue(tftypes.List{ElementType: tftypes.String}, []tftypes.Value{
					tftypes.NewValue(tftypes.String, "red"),
					tftypes.NewValue(tftypes.String, "orange"),
					tftypes.NewValue(tftypes.String, "yellow"),
				}),
				"created_timestamp": tftypes.NewValue(tftypes.String, "right now I guess"),
			}),
		},
		"one_meta_delete": {
			priorState: tftypes.NewValue(testServeResourceTypeOneType, map[string]tftypes.Value{
				"name": tftypes.NewValue(tftypes.String, "hello, world"),
				"favorite_colors": tftypes.NewValue(tftypes.List{ElementType: tftypes.String}, []tftypes.Value{
					tftypes.NewValue(tftypes.String, "red"),
				}),
				"created_timestamp": tftypes.NewValue(tftypes.String, "right now I guess"),
			}),
			providerMeta: tftypes.NewValue(testServeProviderMetaType, map[string]tftypes.Value{
				"foo": tftypes.NewValue(tftypes.String, "my provider_meta value"),
			}),
			resource:     "test_one",
			action:       "delete",
			resourceType: testServeResourceTypeOneType,
			destroy: func(ctx context.Context, req DeleteResourceRequest, resp *DeleteResourceResponse) {
				resp.State.Raw = tftypes.NewValue(testServeResourceTypeOneType, nil)
			},
			expectedNewState: tftypes.NewValue(testServeResourceTypeOneType, nil),
		},
		"two_meta_create": {
			plannedState: tftypes.NewValue(testServeResourceTypeTwoType, map[string]tftypes.Value{
				"id": tftypes.NewValue(tftypes.String, "test-instance"),
				"disks": tftypes.NewValue(tftypes.List{ElementType: tftypes.Object{
					AttributeTypes: map[string]tftypes.Type{
						"name":    tftypes.String,
						"size_gb": tftypes.Number,
						"boot":    tftypes.Bool,
					},
				}}, tftypes.UnknownValue),
			}),
			config: tftypes.NewValue(testServeResourceTypeTwoType, map[string]tftypes.Value{
				"id": tftypes.NewValue(tftypes.String, "test-instance"),
				"disks": tftypes.NewValue(tftypes.List{ElementType: tftypes.Object{
					AttributeTypes: map[string]tftypes.Type{
						"name":    tftypes.String,
						"size_gb": tftypes.Number,
						"boot":    tftypes.Bool,
					},
				}}, nil),
			}),
			providerMeta: tftypes.NewValue(testServeProviderMetaType, map[string]tftypes.Value{
				"foo": tftypes.NewValue(tftypes.String, "my provider_meta value"),
			}),
			resource:     "test_two",
			action:       "create",
			resourceType: testServeResourceTypeTwoType,
			create: func(ctx context.Context, req CreateResourceRequest, resp *CreateResourceResponse) {
				resp.State.Raw = tftypes.NewValue(testServeResourceTypeTwoType, map[string]tftypes.Value{
					"id": tftypes.NewValue(tftypes.String, "test-instance"),
					"disks": tftypes.NewValue(tftypes.List{ElementType: tftypes.Object{
						AttributeTypes: map[string]tftypes.Type{
							"name":    tftypes.String,
							"size_gb": tftypes.Number,
							"boot":    tftypes.Bool,
						},
					}}, []tftypes.Value{
						tftypes.NewValue(tftypes.Object{
							AttributeTypes: map[string]tftypes.Type{
								"name":    tftypes.String,
								"size_gb": tftypes.Number,
								"boot":    tftypes.Bool,
							},
						}, map[string]tftypes.Value{
							"name":    tftypes.NewValue(tftypes.String, "my-disk"),
							"size_gb": tftypes.NewValue(tftypes.Number, 123),
							"boot":    tftypes.NewValue(tftypes.Bool, true),
						}),
					}),
				})
			},
			expectedNewState: tftypes.NewValue(testServeResourceTypeTwoType, map[string]tftypes.Value{
				"id": tftypes.NewValue(tftypes.String, "test-instance"),
				"disks": tftypes.NewValue(tftypes.List{ElementType: tftypes.Object{
					AttributeTypes: map[string]tftypes.Type{
						"name":    tftypes.String,
						"size_gb": tftypes.Number,
						"boot":    tftypes.Bool,
					},
				}}, []tftypes.Value{
					tftypes.NewValue(tftypes.Object{
						AttributeTypes: map[string]tftypes.Type{
							"name":    tftypes.String,
							"size_gb": tftypes.Number,
							"boot":    tftypes.Bool,
						},
					}, map[string]tftypes.Value{
						"name":    tftypes.NewValue(tftypes.String, "my-disk"),
						"size_gb": tftypes.NewValue(tftypes.Number, 123),
						"boot":    tftypes.NewValue(tftypes.Bool, true),
					}),
				}),
			}),
		},
		"two_meta_update": {
			priorState: tftypes.NewValue(testServeResourceTypeTwoType, map[string]tftypes.Value{
				"id": tftypes.NewValue(tftypes.String, "test-instance"),
				"disks": tftypes.NewValue(tftypes.List{ElementType: tftypes.Object{
					AttributeTypes: map[string]tftypes.Type{
						"name":    tftypes.String,
						"size_gb": tftypes.Number,
						"boot":    tftypes.Bool,
					},
				}}, []tftypes.Value{
					tftypes.NewValue(tftypes.Object{
						AttributeTypes: map[string]tftypes.Type{
							"name":    tftypes.String,
							"size_gb": tftypes.Number,
							"boot":    tftypes.Bool,
						},
					}, map[string]tftypes.Value{
						"name":    tftypes.NewValue(tftypes.String, "my-disk"),
						"size_gb": tftypes.NewValue(tftypes.Number, 123),
						"boot":    tftypes.NewValue(tftypes.Bool, true),
					}),
				}),
			}),
			plannedState: tftypes.NewValue(testServeResourceTypeTwoType, map[string]tftypes.Value{
				"id": tftypes.NewValue(tftypes.String, "test-instance"),
				"disks": tftypes.NewValue(tftypes.List{ElementType: tftypes.Object{
					AttributeTypes: map[string]tftypes.Type{
						"name":    tftypes.String,
						"size_gb": tftypes.Number,
						"boot":    tftypes.Bool,
					},
				}}, []tftypes.Value{
					tftypes.NewValue(tftypes.Object{
						AttributeTypes: map[string]tftypes.Type{
							"name":    tftypes.String,
							"size_gb": tftypes.Number,
							"boot":    tftypes.Bool,
						},
					}, map[string]tftypes.Value{
						"name":    tftypes.NewValue(tftypes.String, "my-disk"),
						"size_gb": tftypes.NewValue(tftypes.Number, 1234),
						"boot":    tftypes.NewValue(tftypes.Bool, true),
					}),
					tftypes.NewValue(tftypes.Object{
						AttributeTypes: map[string]tftypes.Type{
							"name":    tftypes.String,
							"size_gb": tftypes.Number,
							"boot":    tftypes.Bool,
						},
					}, map[string]tftypes.Value{
						"name":    tftypes.NewValue(tftypes.String, "my-other-disk"),
						"size_gb": tftypes.NewValue(tftypes.Number, 2345),
						"boot":    tftypes.NewValue(tftypes.Bool, false),
					}),
				}),
			}),
			config: tftypes.NewValue(testServeResourceTypeTwoType, map[string]tftypes.Value{
				"id": tftypes.NewValue(tftypes.String, "test-instance"),
				"disks": tftypes.NewValue(tftypes.List{ElementType: tftypes.Object{
					AttributeTypes: map[string]tftypes.Type{
						"name":    tftypes.String,
						"size_gb": tftypes.Number,
						"boot":    tftypes.Bool,
					},
				}}, []tftypes.Value{
					tftypes.NewValue(tftypes.Object{
						AttributeTypes: map[string]tftypes.Type{
							"name":    tftypes.String,
							"size_gb": tftypes.Number,
							"boot":    tftypes.Bool,
						},
					}, map[string]tftypes.Value{
						"name":    tftypes.NewValue(tftypes.String, "my-disk"),
						"size_gb": tftypes.NewValue(tftypes.Number, 1234),
						"boot":    tftypes.NewValue(tftypes.Bool, true),
					}),
					tftypes.NewValue(tftypes.Object{
						AttributeTypes: map[string]tftypes.Type{
							"name":    tftypes.String,
							"size_gb": tftypes.Number,
							"boot":    tftypes.Bool,
						},
					}, map[string]tftypes.Value{
						"name":    tftypes.NewValue(tftypes.String, "my-other-disk"),
						"size_gb": tftypes.NewValue(tftypes.Number, 2345),
						"boot":    tftypes.NewValue(tftypes.Bool, false),
					}),
				}),
			}),
			providerMeta: tftypes.NewValue(testServeProviderMetaType, map[string]tftypes.Value{
				"foo": tftypes.NewValue(tftypes.String, "my provider_meta value"),
			}),
			resource:     "test_two",
			action:       "update",
			resourceType: testServeResourceTypeTwoType,
			update: func(ctx context.Context, req UpdateResourceRequest, resp *UpdateResourceResponse) {
				resp.State.Raw = tftypes.NewValue(testServeResourceTypeTwoType, map[string]tftypes.Value{
					"id": tftypes.NewValue(tftypes.String, "test-instance"),
					"disks": tftypes.NewValue(tftypes.List{ElementType: tftypes.Object{
						AttributeTypes: map[string]tftypes.Type{
							"name":    tftypes.String,
							"size_gb": tftypes.Number,
							"boot":    tftypes.Bool,
						},
					}}, []tftypes.Value{
						tftypes.NewValue(tftypes.Object{
							AttributeTypes: map[string]tftypes.Type{
								"name":    tftypes.String,
								"size_gb": tftypes.Number,
								"boot":    tftypes.Bool,
							},
						}, map[string]tftypes.Value{
							"name":    tftypes.NewValue(tftypes.String, "my-disk"),
							"size_gb": tftypes.NewValue(tftypes.Number, 1234),
							"boot":    tftypes.NewValue(tftypes.Bool, true),
						}),
						tftypes.NewValue(tftypes.Object{
							AttributeTypes: map[string]tftypes.Type{
								"name":    tftypes.String,
								"size_gb": tftypes.Number,
								"boot":    tftypes.Bool,
							},
						}, map[string]tftypes.Value{
							"name":    tftypes.NewValue(tftypes.String, "my-other-disk"),
							"size_gb": tftypes.NewValue(tftypes.Number, 2345),
							"boot":    tftypes.NewValue(tftypes.Bool, false),
						}),
					}),
				})
			},
			expectedNewState: tftypes.NewValue(testServeResourceTypeTwoType, map[string]tftypes.Value{
				"id": tftypes.NewValue(tftypes.String, "test-instance"),
				"disks": tftypes.NewValue(tftypes.List{ElementType: tftypes.Object{
					AttributeTypes: map[string]tftypes.Type{
						"name":    tftypes.String,
						"size_gb": tftypes.Number,
						"boot":    tftypes.Bool,
					},
				}}, []tftypes.Value{
					tftypes.NewValue(tftypes.Object{
						AttributeTypes: map[string]tftypes.Type{
							"name":    tftypes.String,
							"size_gb": tftypes.Number,
							"boot":    tftypes.Bool,
						},
					}, map[string]tftypes.Value{
						"name":    tftypes.NewValue(tftypes.String, "my-disk"),
						"size_gb": tftypes.NewValue(tftypes.Number, 1234),
						"boot":    tftypes.NewValue(tftypes.Bool, true),
					}),
					tftypes.NewValue(tftypes.Object{
						AttributeTypes: map[string]tftypes.Type{
							"name":    tftypes.String,
							"size_gb": tftypes.Number,
							"boot":    tftypes.Bool,
						},
					}, map[string]tftypes.Value{
						"name":    tftypes.NewValue(tftypes.String, "my-other-disk"),
						"size_gb": tftypes.NewValue(tftypes.Number, 2345),
						"boot":    tftypes.NewValue(tftypes.Bool, false),
					}),
				}),
			}),
		},
		"two_meta_delete": {
			priorState: tftypes.NewValue(testServeResourceTypeTwoType, map[string]tftypes.Value{
				"id": tftypes.NewValue(tftypes.String, "test-instance"),
				"disks": tftypes.NewValue(tftypes.List{ElementType: tftypes.Object{
					AttributeTypes: map[string]tftypes.Type{
						"name":    tftypes.String,
						"size_gb": tftypes.Number,
						"boot":    tftypes.Bool,
					},
				}}, []tftypes.Value{
					tftypes.NewValue(tftypes.Object{
						AttributeTypes: map[string]tftypes.Type{
							"name":    tftypes.String,
							"size_gb": tftypes.Number,
							"boot":    tftypes.Bool,
						},
					}, map[string]tftypes.Value{
						"name":    tftypes.NewValue(tftypes.String, "my-disk"),
						"size_gb": tftypes.NewValue(tftypes.Number, 1234),
						"boot":    tftypes.NewValue(tftypes.Bool, true),
					}),
					tftypes.NewValue(tftypes.Object{
						AttributeTypes: map[string]tftypes.Type{
							"name":    tftypes.String,
							"size_gb": tftypes.Number,
							"boot":    tftypes.Bool,
						},
					}, map[string]tftypes.Value{
						"name":    tftypes.NewValue(tftypes.String, "my-other-disk"),
						"size_gb": tftypes.NewValue(tftypes.Number, 2345),
						"boot":    tftypes.NewValue(tftypes.Bool, false),
					}),
				}),
			}),
			providerMeta: tftypes.NewValue(testServeProviderMetaType, map[string]tftypes.Value{
				"foo": tftypes.NewValue(tftypes.String, "my provider_meta value"),
			}),
			resource:     "test_two",
			action:       "delete",
			resourceType: testServeResourceTypeTwoType,
			destroy: func(ctx context.Context, req DeleteResourceRequest, resp *DeleteResourceResponse) {
				resp.State.Raw = tftypes.NewValue(testServeResourceTypeTwoType, nil)
			},
			expectedNewState: tftypes.NewValue(testServeResourceTypeTwoType, nil),
		},
	}

	for name, tc := range tests {
		name, tc := name, tc

		t.Run(name, func(t *testing.T) {
			t.Parallel()

			s := &testServeProvider{
				createFunc: tc.create,
				updateFunc: tc.update,
				deleteFunc: tc.destroy,
			}
			testServer := &server{
				p: s,
			}
			var pmSchema Schema
			if tc.providerMeta.Type() != nil {
				sWithMeta := &testServeProviderWithMetaSchema{s}
				testServer.p = sWithMeta
				schema, diags := sWithMeta.GetMetaSchema(context.Background())
				if len(diags) > 0 {
					t.Errorf("Unexpected diags: %+v", diags)
					return
				}
				pmSchema = schema
			}

			rt, diags := testServer.getResourceType(context.Background(), tc.resource)
			if len(diags) > 0 {
				t.Errorf("Unexpected diags: %+v", diags)
				return
			}
			schema, diags := rt.GetSchema(context.Background())
			if len(diags) > 0 {
				t.Errorf("Unexpected diags: %+v", diags)
				return
			}

			priorState, err := tfprotov6.NewDynamicValue(tc.resourceType, tc.priorState)
			if err != nil {
				t.Errorf("Unexpected error: %s", err)
				return
			}
			plannedState, err := tfprotov6.NewDynamicValue(tc.resourceType, tc.plannedState)
			if err != nil {
				t.Errorf("Unexpected error: %s", err)
				return
			}
			config, err := tfprotov6.NewDynamicValue(tc.resourceType, tc.config)
			if err != nil {
				t.Errorf("Unexpected error: %s", err)
				return
			}
			req := &tfprotov6.ApplyResourceChangeRequest{
				TypeName:       tc.resource,
				PlannedPrivate: tc.plannedPrivate,
				PriorState:     &priorState,
				PlannedState:   &plannedState,
				Config:         &config,
			}
			if tc.providerMeta.Type() != nil {
				providerMeta, err := tfprotov6.NewDynamicValue(testServeProviderMetaType, tc.providerMeta)
				if err != nil {
					t.Errorf("Unexpected error: %s", err)
					return
				}
				req.ProviderMeta = &providerMeta
			}
			got, err := testServer.ApplyResourceChange(context.Background(), req)
			if err != nil {
				t.Errorf("Unexpected error: %s", err)
				return
			}
			if diff := cmp.Diff(got.Diagnostics, tc.expectedDiags); diff != "" {
				t.Errorf("Unexpected diff in diagnostics (+wanted, -got): %s", diff)
			}
			if s.applyResourceChangeCalledResourceType != tc.resource {
				t.Errorf("Called wrong resource. Expected to call %q, actually called %q", tc.resource, s.applyResourceChangeCalledResourceType)
				return
			}
			if s.applyResourceChangeCalledAction != tc.action {
				t.Errorf("Called wrong action. Expected to call %q, actually called %q", tc.action, s.applyResourceChangeCalledAction)
				return
			}
			if tc.priorState.Type() != nil {
				if diff := cmp.Diff(s.applyResourceChangePriorStateValue, tc.priorState); diff != "" {
					t.Errorf("Unexpected diff in prior state (+wanted, -got): %s", diff)
					return
				}
				if diff := cmp.Diff(s.applyResourceChangePriorStateSchema, schema); diff != "" {
					t.Errorf("Unexpected diff in prior state schema (+wanted, -got): %s", diff)
					return
				}
			}
			if tc.plannedState.Type() != nil {
				if diff := cmp.Diff(s.applyResourceChangePlannedStateValue, tc.plannedState); diff != "" {
					t.Errorf("Unexpected diff in planned state (+wanted, -got): %s", diff)
					return
				}
				if diff := cmp.Diff(s.applyResourceChangePlannedStateSchema, schema); diff != "" {
					t.Errorf("Unexpected diff in planned state schema (+wanted, -got): %s", diff)
					return
				}
			}
			if tc.config.Type() != nil {
				if diff := cmp.Diff(s.applyResourceChangeConfigValue, tc.config); diff != "" {
					t.Errorf("Unexpected diff in config (+wanted, -got): %s", diff)
					return
				}
				if diff := cmp.Diff(s.applyResourceChangeConfigSchema, schema); diff != "" {
					t.Errorf("Unexpected diff in config schema (+wanted, -got): %s", diff)
					return
				}
			}
			if tc.providerMeta.Type() != nil {
				if diff := cmp.Diff(s.applyResourceChangeProviderMetaValue, tc.providerMeta); diff != "" {
					t.Errorf("Unexpected diff in provider meta (+wanted, -got): %s", diff)
					return
				}
				if diff := cmp.Diff(s.applyResourceChangeProviderMetaSchema, pmSchema); diff != "" {
					t.Errorf("Unexpected diff in provider meta schema (+wanted, -got): %s", diff)
					return
				}
			}
			gotNewState, err := got.NewState.Unmarshal(tc.resourceType)
			if err != nil {
				t.Errorf("Unexpected error: %s", err)
				return
			}
			if diff := cmp.Diff(gotNewState, tc.expectedNewState); diff != "" {
				t.Errorf("Unexpected diff in new state (+wanted, -got): %s", diff)
				return
			}
			if string(got.Private) != string(tc.expectedPrivate) {
				t.Errorf("Expected private to be %q, got %q", tc.expectedPrivate, got.Private)
				return
			}
		})
	}
}

func TestServerValidateDataResourceConfig(t *testing.T) {
	t.Parallel()

	type testCase struct {
		// request input
		config         tftypes.Value
		dataSource     string
		dataSourceType tftypes.Type

		impl func(context.Context, ValidateDataSourceConfigRequest, *ValidateDataSourceConfigResponse)

		// response expectations
		expectedDiags []*tfprotov6.Diagnostic
	}

	tests := map[string]testCase{
		"no_validation": {
			config: tftypes.NewValue(testServeDataSourceTypeOneType, map[string]tftypes.Value{
				"current_date": tftypes.NewValue(tftypes.String, nil),
				"current_time": tftypes.NewValue(tftypes.String, nil),
				"is_dst":       tftypes.NewValue(tftypes.Bool, nil),
			}),
			dataSource:     "test_one",
			dataSourceType: testServeDataSourceTypeOneType,
		},
		"config_validators_no_diags": {
			config: tftypes.NewValue(testServeDataSourceTypeConfigValidatorsType, map[string]tftypes.Value{
				"string": tftypes.NewValue(tftypes.String, nil),
			}),
			dataSource:     "test_config_validators",
			dataSourceType: testServeDataSourceTypeConfigValidatorsType,

			impl: func(_ context.Context, req ValidateDataSourceConfigRequest, resp *ValidateDataSourceConfigResponse) {},
		},
		"config_validators_one_diag": {
			config: tftypes.NewValue(testServeDataSourceTypeConfigValidatorsType, map[string]tftypes.Value{
				"string": tftypes.NewValue(tftypes.String, nil),
			}),
			dataSource:     "test_config_validators",
			dataSourceType: testServeDataSourceTypeConfigValidatorsType,

			impl: func(_ context.Context, req ValidateDataSourceConfigRequest, resp *ValidateDataSourceConfigResponse) {
				if len(resp.Diagnostics) == 0 {
					resp.Diagnostics.AddError(
						"This is an error",
						"Oops.",
					)
				} else {
					resp.Diagnostics.AddError(
						"This is another error",
						"Oops again.",
					)
				}
			},

			expectedDiags: []*tfprotov6.Diagnostic{
				{
					Summary:  "This is an error",
					Severity: tfprotov6.DiagnosticSeverityError,
					Detail:   "Oops.",
				},
				// ConfigValidators includes multiple calls
				{
					Summary:  "This is another error",
					Severity: tfprotov6.DiagnosticSeverityError,
					Detail:   "Oops again.",
				},
			},
		},
		"config_validators_two_diags": {
			config: tftypes.NewValue(testServeDataSourceTypeConfigValidatorsType, map[string]tftypes.Value{
				"string": tftypes.NewValue(tftypes.String, nil),
			}),
			dataSource:     "test_config_validators",
			dataSourceType: testServeDataSourceTypeConfigValidatorsType,

			impl: func(_ context.Context, req ValidateDataSourceConfigRequest, resp *ValidateDataSourceConfigResponse) {
				if len(resp.Diagnostics) == 0 {
					resp.Diagnostics.AddAttributeWarning(
						tftypes.NewAttributePath().WithAttributeName("disks").WithElementKeyInt(0),
						"This is a warning",
						"This is your final warning",
					)
					resp.Diagnostics.AddError(
						"This is an error",
						"Oops.",
					)
				} else {
					resp.Diagnostics.AddAttributeWarning(
						tftypes.NewAttributePath().WithAttributeName("disks").WithElementKeyInt(0),
						"This is another warning",
						"This is really your final warning",
					)
					resp.Diagnostics.AddError(
						"This is another error",
						"Oops again.",
					)
				}
			},

			expectedDiags: []*tfprotov6.Diagnostic{
				{
					Summary:   "This is a warning",
					Severity:  tfprotov6.DiagnosticSeverityWarning,
					Detail:    "This is your final warning",
					Attribute: tftypes.NewAttributePath().WithAttributeName("disks").WithElementKeyInt(0),
				},
				{
					Summary:  "This is an error",
					Severity: tfprotov6.DiagnosticSeverityError,
					Detail:   "Oops.",
				},
				// ConfigValidators includes multiple calls
				{
					Summary:   "This is another warning",
					Severity:  tfprotov6.DiagnosticSeverityWarning,
					Detail:    "This is really your final warning",
					Attribute: tftypes.NewAttributePath().WithAttributeName("disks").WithElementKeyInt(0),
				},
				{
					Summary:  "This is another error",
					Severity: tfprotov6.DiagnosticSeverityError,
					Detail:   "Oops again.",
				},
			},
		},
		"validate_config_no_diags": {
			config: tftypes.NewValue(testServeDataSourceTypeValidateConfigType, map[string]tftypes.Value{
				"string": tftypes.NewValue(tftypes.String, nil),
			}),
			dataSource:     "test_validate_config",
			dataSourceType: testServeDataSourceTypeValidateConfigType,

			impl: func(_ context.Context, req ValidateDataSourceConfigRequest, resp *ValidateDataSourceConfigResponse) {},
		},
		"validate_config_one_diag": {
			config: tftypes.NewValue(testServeDataSourceTypeValidateConfigType, map[string]tftypes.Value{
				"string": tftypes.NewValue(tftypes.String, nil),
			}),
			dataSource:     "test_validate_config",
			dataSourceType: testServeDataSourceTypeValidateConfigType,

			impl: func(_ context.Context, req ValidateDataSourceConfigRequest, resp *ValidateDataSourceConfigResponse) {
				resp.Diagnostics.AddError(
					"This is an error",
					"Oops.",
				)
			},

			expectedDiags: []*tfprotov6.Diagnostic{
				{
					Summary:  "This is an error",
					Severity: tfprotov6.DiagnosticSeverityError,
					Detail:   "Oops.",
				},
			},
		},
		"validate_config_two_diags": {
			config: tftypes.NewValue(testServeDataSourceTypeValidateConfigType, map[string]tftypes.Value{
				"string": tftypes.NewValue(tftypes.String, nil),
			}),
			dataSource:     "test_validate_config",
			dataSourceType: testServeDataSourceTypeValidateConfigType,

			impl: func(_ context.Context, req ValidateDataSourceConfigRequest, resp *ValidateDataSourceConfigResponse) {
				resp.Diagnostics.AddAttributeWarning(
					tftypes.NewAttributePath().WithAttributeName("disks").WithElementKeyInt(0),
					"This is a warning",
					"This is your final warning",
				)
				resp.Diagnostics.AddError(
					"This is an error",
					"Oops.",
				)
			},

			expectedDiags: []*tfprotov6.Diagnostic{
				{
					Summary:   "This is a warning",
					Severity:  tfprotov6.DiagnosticSeverityWarning,
					Detail:    "This is your final warning",
					Attribute: tftypes.NewAttributePath().WithAttributeName("disks").WithElementKeyInt(0),
				},
				{
					Summary:  "This is an error",
					Severity: tfprotov6.DiagnosticSeverityError,
					Detail:   "Oops.",
				},
			},
		},
	}

	for name, tc := range tests {
		name, tc := name, tc

		t.Run(name, func(t *testing.T) {
			t.Parallel()

			s := &testServeProvider{
				validateDataSourceConfigImpl: tc.impl,
			}
			testServer := &server{
				p: s,
			}

			dv, err := tfprotov6.NewDynamicValue(tc.dataSourceType, tc.config)
			if err != nil {
				t.Errorf("Unexpected error: %s", err)
				return
			}
			req := &tfprotov6.ValidateDataResourceConfigRequest{
				TypeName: tc.dataSource,
				Config:   &dv,
			}
			got, err := testServer.ValidateDataResourceConfig(context.Background(), req)
			if err != nil {
				t.Errorf("Unexpected error: %s", err)
				return
			}
			if s.validateDataSourceConfigCalledDataSourceType != tc.dataSource && !(tc.dataSource == "test_one" && s.validateDataSourceConfigCalledDataSourceType == "") {
				t.Errorf("Called wrong data source. Expected to call %q, actually called %q", tc.dataSource, s.readDataSourceCalledDataSourceType)
				return
			}
			if diff := cmp.Diff(got.Diagnostics, tc.expectedDiags); diff != "" {
				t.Errorf("Unexpected diff in diagnostics (+wanted, -got): %s", diff)
			}
		})
	}
}

func TestServerReadDataSource(t *testing.T) {
	t.Parallel()

	type testCase struct {
		// request input
		config         tftypes.Value
		providerMeta   tftypes.Value
		dataSource     string
		dataSourceType tftypes.Type

		impl func(context.Context, ReadDataSourceRequest, *ReadDataSourceResponse)

		// response expectations
		expectedNewState tftypes.Value
		expectedDiags    []*tfprotov6.Diagnostic
	}

	tests := map[string]testCase{
		"one_basic": {
			config: tftypes.NewValue(testServeDataSourceTypeOneType, map[string]tftypes.Value{
				"current_date": tftypes.NewValue(tftypes.String, nil),
				"current_time": tftypes.NewValue(tftypes.String, nil),
				"is_dst":       tftypes.NewValue(tftypes.Bool, nil),
			}),
			dataSource:     "test_one",
			dataSourceType: testServeDataSourceTypeOneType,

			impl: func(_ context.Context, req ReadDataSourceRequest, resp *ReadDataSourceResponse) {
				resp.State.Raw = tftypes.NewValue(testServeDataSourceTypeOneType, map[string]tftypes.Value{
					"current_date": tftypes.NewValue(tftypes.String, "today"),
					"current_time": tftypes.NewValue(tftypes.String, "now"),
					"is_dst":       tftypes.NewValue(tftypes.Bool, true),
				})
			},

			expectedNewState: tftypes.NewValue(testServeDataSourceTypeOneType, map[string]tftypes.Value{
				"current_date": tftypes.NewValue(tftypes.String, "today"),
				"current_time": tftypes.NewValue(tftypes.String, "now"),
				"is_dst":       tftypes.NewValue(tftypes.Bool, true),
			}),
		},
		"one_provider_meta": {
			config: tftypes.NewValue(testServeDataSourceTypeOneType, map[string]tftypes.Value{
				"current_date": tftypes.NewValue(tftypes.String, nil),
				"current_time": tftypes.NewValue(tftypes.String, nil),
				"is_dst":       tftypes.NewValue(tftypes.Bool, nil),
			}),
			dataSource:     "test_one",
			dataSourceType: testServeDataSourceTypeOneType,

			providerMeta: tftypes.NewValue(testServeProviderMetaType, map[string]tftypes.Value{
				"foo": tftypes.NewValue(tftypes.String, "my provider_meta value"),
			}),

			impl: func(_ context.Context, req ReadDataSourceRequest, resp *ReadDataSourceResponse) {
				resp.State.Raw = tftypes.NewValue(testServeDataSourceTypeOneType, map[string]tftypes.Value{
					"current_date": tftypes.NewValue(tftypes.String, "today"),
					"current_time": tftypes.NewValue(tftypes.String, "now"),
					"is_dst":       tftypes.NewValue(tftypes.Bool, true),
				})
			},

			expectedNewState: tftypes.NewValue(testServeDataSourceTypeOneType, map[string]tftypes.Value{
				"current_date": tftypes.NewValue(tftypes.String, "today"),
				"current_time": tftypes.NewValue(tftypes.String, "now"),
				"is_dst":       tftypes.NewValue(tftypes.Bool, true),
			}),
		},
		"one_remove": {
			config: tftypes.NewValue(testServeDataSourceTypeOneType, map[string]tftypes.Value{
				"current_date": tftypes.NewValue(tftypes.String, nil),
				"current_time": tftypes.NewValue(tftypes.String, nil),
				"is_dst":       tftypes.NewValue(tftypes.Bool, nil),
			}),
			dataSource:     "test_one",
			dataSourceType: testServeDataSourceTypeOneType,

			impl: func(_ context.Context, req ReadDataSourceRequest, resp *ReadDataSourceResponse) {
				resp.State.Raw = tftypes.NewValue(testServeDataSourceTypeOneType, nil)
			},

			expectedNewState: tftypes.NewValue(testServeDataSourceTypeOneType, nil),
		},
		"two_basic": {
			config: tftypes.NewValue(testServeDataSourceTypeTwoType, map[string]tftypes.Value{
				"family": tftypes.NewValue(tftypes.String, "123foo"),
				"name":   tftypes.NewValue(tftypes.String, "123foo-askjgsio"),
				"id":     tftypes.NewValue(tftypes.String, nil),
			}),
			dataSource:     "test_two",
			dataSourceType: testServeDataSourceTypeTwoType,

			impl: func(_ context.Context, req ReadDataSourceRequest, resp *ReadDataSourceResponse) {
				resp.State.Raw = tftypes.NewValue(testServeDataSourceTypeTwoType, map[string]tftypes.Value{
					"family": tftypes.NewValue(tftypes.String, "123foo"),
					"name":   tftypes.NewValue(tftypes.String, "123foo-askjgsio"),
					"id":     tftypes.NewValue(tftypes.String, "a random id or something I dunno"),
				})
			},

			expectedNewState: tftypes.NewValue(testServeDataSourceTypeTwoType, map[string]tftypes.Value{
				"family": tftypes.NewValue(tftypes.String, "123foo"),
				"name":   tftypes.NewValue(tftypes.String, "123foo-askjgsio"),
				"id":     tftypes.NewValue(tftypes.String, "a random id or something I dunno"),
			}),
		},
		"two_diags": {
			config: tftypes.NewValue(testServeDataSourceTypeTwoType, map[string]tftypes.Value{
				"family": tftypes.NewValue(tftypes.String, "123foo"),
				"name":   tftypes.NewValue(tftypes.String, "123foo-askjgsio"),
				"id":     tftypes.NewValue(tftypes.String, nil),
			}),
			dataSource:     "test_two",
			dataSourceType: testServeDataSourceTypeTwoType,

			impl: func(_ context.Context, req ReadDataSourceRequest, resp *ReadDataSourceResponse) {
				resp.State.Raw = tftypes.NewValue(testServeDataSourceTypeTwoType, map[string]tftypes.Value{
					"family": tftypes.NewValue(tftypes.String, "123foo"),
					"name":   tftypes.NewValue(tftypes.String, "123foo-askjgsio"),
					"id":     tftypes.NewValue(tftypes.String, "a random id or something I dunno"),
				})
				resp.Diagnostics.AddAttributeWarning(
					tftypes.NewAttributePath().WithAttributeName("disks").WithElementKeyInt(0),
					"This is a warning",
					"This is your final warning",
				)
				resp.Diagnostics.AddError(
					"This is an error",
					"Oops.",
				)
			},

			expectedNewState: tftypes.NewValue(testServeDataSourceTypeTwoType, map[string]tftypes.Value{
				"family": tftypes.NewValue(tftypes.String, "123foo"),
				"name":   tftypes.NewValue(tftypes.String, "123foo-askjgsio"),
				"id":     tftypes.NewValue(tftypes.String, "a random id or something I dunno"),
			}),

			expectedDiags: []*tfprotov6.Diagnostic{
				{
					Summary:   "This is a warning",
					Severity:  tfprotov6.DiagnosticSeverityWarning,
					Detail:    "This is your final warning",
					Attribute: tftypes.NewAttributePath().WithAttributeName("disks").WithElementKeyInt(0),
				},
				{
					Summary:  "This is an error",
					Severity: tfprotov6.DiagnosticSeverityError,
					Detail:   "Oops.",
				},
			},
		},
	}

	for name, tc := range tests {
		name, tc := name, tc

		t.Run(name, func(t *testing.T) {
			t.Parallel()

			s := &testServeProvider{
				readDataSourceImpl: tc.impl,
			}
			testServer := &server{
				p: s,
			}
			var pmSchema Schema
			if tc.providerMeta.Type() != nil {
				sWithMeta := &testServeProviderWithMetaSchema{s}
				testServer.p = sWithMeta
				schema, diags := sWithMeta.GetMetaSchema(context.Background())
				if len(diags) > 0 {
					t.Errorf("Unexpected diags: %+v", diags)
					return
				}
				pmSchema = schema
			}

			rt, diags := testServer.getDataSourceType(context.Background(), tc.dataSource)
			if len(diags) > 0 {
				t.Errorf("Unexpected diags: %+v", diags)
				return
			}
			schema, diags := rt.GetSchema(context.Background())
			if len(diags) > 0 {
				t.Errorf("Unexpected diags: %+v", diags)
				return
			}

			dv, err := tfprotov6.NewDynamicValue(tc.dataSourceType, tc.config)
			if err != nil {
				t.Errorf("Unexpected error: %s", err)
				return
			}
			req := &tfprotov6.ReadDataSourceRequest{
				TypeName: tc.dataSource,
				Config:   &dv,
			}
			if tc.providerMeta.Type() != nil {
				providerMeta, err := tfprotov6.NewDynamicValue(testServeProviderMetaType, tc.providerMeta)
				if err != nil {
					t.Errorf("Unexpected error: %s", err)
					return
				}
				req.ProviderMeta = &providerMeta
			}
			got, err := testServer.ReadDataSource(context.Background(), req)
			if err != nil {
				t.Errorf("Unexpected error: %s", err)
				return
			}
			if s.readDataSourceCalledDataSourceType != tc.dataSource {
				t.Errorf("Called wrong dataSource. Expected to call %q, actually called %q", tc.dataSource, s.readDataSourceCalledDataSourceType)
				return
			}
			if diff := cmp.Diff(got.Diagnostics, tc.expectedDiags); diff != "" {
				t.Errorf("Unexpected diff in diagnostics (+wanted, -got): %s", diff)
			}
			if diff := cmp.Diff(s.readDataSourceConfigValue, tc.config); diff != "" {
				t.Errorf("Unexpected diff in config (+wanted, -got): %s", diff)
				return
			}
			if diff := cmp.Diff(s.readDataSourceConfigSchema, schema); diff != "" {
				t.Errorf("Unexpected diff in config schema (+wanted, -got): %s", diff)
				return
			}
			if tc.providerMeta.Type() != nil {
				if diff := cmp.Diff(s.readDataSourceProviderMetaValue, tc.providerMeta); diff != "" {
					t.Errorf("Unexpected diff in provider meta (+wanted, -got): %s", diff)
					return
				}
				if diff := cmp.Diff(s.readDataSourceProviderMetaSchema, pmSchema); diff != "" {
					t.Errorf("Unexpected diff in provider meta schema (+wanted, -got): %s", diff)
					return
				}
			}
			gotNewState, err := got.State.Unmarshal(tc.dataSourceType)
			if err != nil {
				t.Errorf("Unexpected error: %s", err)
				return
			}
			if diff := cmp.Diff(gotNewState, tc.expectedNewState); diff != "" {
				t.Errorf("Unexpected diff in new state (+wanted, -got): %s", diff)
				return
			}
		})
	}
}<|MERGE_RESOLUTION|>--- conflicted
+++ resolved
@@ -2647,14 +2647,6 @@
 			if diff := cmp.Diff(got.Diagnostics, tc.expectedDiags); diff != "" {
 				t.Errorf("Unexpected diff in diagnostics (+wanted, -got): %s", diff)
 			}
-<<<<<<< HEAD
-=======
-			for _, diagnostic := range got.Diagnostics {
-				if diagnostic != nil && diagnostic.Severity == tfprotov6.DiagnosticSeverityError {
-					return
-				}
-			}
->>>>>>> 7055f97d
 			gotPlannedState, err := got.PlannedState.Unmarshal(tc.resourceType)
 			if err != nil {
 				t.Errorf("Unexpected error: %s", err)
