--- conflicted
+++ resolved
@@ -225,7 +225,6 @@
 }
 ```
 
-<<<<<<< HEAD
 ## Parameter Validation
 
 You can introduce validation on function parameters using the generic framework-defined types such as [`types.String`](https://pkg.go.dev/github.com/hashicorp/terraform-plugin-framework/types#String). To do this, supply the `Validators` field with a list of validations, and the framework will return errors from all validators. For example:
@@ -352,8 +351,6 @@
 }
 ```
 
-=======
->>>>>>> 4a9b6a38
 ## Value Validation
 
 Validation of custom value types can be used for both attribute values and provider-defined function parameter values. This can be useful if you have consistent validation rules for a specific value type across multiple attributes or function parameters.
@@ -435,6 +432,87 @@
 }
 ```
 
+## Value Validation
+
+Validation of custom value types can be used for both attribute values and provider-defined function parameter values. This can be useful if you have consistent validation rules for a specific value type across multiple attributes or function parameters.
+
+When you implement validation on a custom value type associated with a schema attribute, you do not need to declare the same validation on the attribute, but you can supply additional validations in that manner. For example:
+
+```go
+// Typically within the schema.Schema returned by Schema() for a provider,
+// resource, or data source.
+schema.StringAttribute{
+    // ... other Attribute configuration ...
+
+    // This is an example type with a corresponding custom value type
+    // which implements its own validation
+    CustomType: computeInstanceIdentifierType,
+
+    // This is optional, example validation that is checked in addition
+    // to any validation performed by the custom value type
+    Validators: []validator.String{
+        stringvalidator.LengthBetween(10, 256),
+    },
+}
+```
+
+### Defining Value Validation
+
+To support validation for a custom value type, you must implement [`xattr.ValidateableAttribute` interface](https://pkg.go.dev/github.com/hashicorp/terraform-plugin-framework/attr/xattr#ValidateableAttribute) for attribute validation, or [`function.ValidateableParameter` interface](https://pkg.go.dev/github.com/hashicorp/terraform-plugin-framework/function#ValidateableParameter) for provider-defined function parameter validation.
+
+Both interfaces can be implemented if the same custom value type is used for both attributes and function parameters, for example:
+
+```go
+// Ensure the implementation satisfies the expected interfaces
+var (
+    _ basetypes.StringValuable = computeInstanceIdentifierValue{}
+    _ xattr.ValidateableAttribute = computeInstanceIdentifierValue{}
+    _ function.ValidateableParameter = computeInstanceIdentifierValue{}
+)
+
+// Other methods to implement the attr.Value interface are omitted for brevity
+type computeInstanceIdentifierValue struct {
+    basetypes.StringValue
+}
+
+// Implementation of the xattr.ValidateableAttribute interface
+func (v computeInstanceIdentifierValue) ValidateAttribute(ctx context.Context, req xattr.ValidateAttributeRequest, resp *xattr.ValidateAttributeResponse) {
+    if v.IsNull() || v.IsUnknown() {
+        return
+    }
+
+    if !v.isValid(v.ValueString()) {
+        resp.Diagnostics.AddAttributeError(
+            req.Path,
+            "Compute Instance Type Validation Error",
+            fmt.Sprintf("Missing `instance-` prefix, got: %s", v.ValueString()),
+        )
+
+        return
+    }
+}
+
+// Implementation of the function.ValidateableParameter interface
+func (v computeInstanceIdentifierValue) ValidateParameter(ctx context.Context, req function.ValidateParameterRequest, resp *function.ValidateParameterResponse) {
+    if v.IsNull() || v.IsUnknown() {
+        return
+    }
+
+    if !v.isValid(v.ValueString()) {
+        resp.Error = function.NewArgumentFuncError(
+            req.Position,
+            fmt.Sprintf("Compute Instance Type Validation Error: Missing `instance-` prefix, got: %s", v.ValueString()),
+        )
+
+        return
+    }
+}
+
+func (v computeInstanceIdentifierValue) isValid(in string) bool {
+    return strings.HasPrefix(in, "instance-")
+}
+```
+
 ## Type Validation
 
 <Note>
