--- conflicted
+++ resolved
@@ -90,12 +90,9 @@
 // include ephemeral resources for usage in practitioner configurations.
 //
 // Ephemeral resources are supported in Terraform version 1.10 and later.
-<<<<<<< HEAD
-=======
 //
 // NOTE: Ephemeral resource support is experimental and exposed without compatibility promises until
 // these notices are removed.
->>>>>>> 42608615
 type ProviderWithEphemeralResources interface {
 	Provider
 
