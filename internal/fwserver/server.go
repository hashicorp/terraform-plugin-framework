// Copyright (c) HashiCorp, Inc.
// SPDX-License-Identifier: MPL-2.0

package fwserver

import (
	"context"
	"fmt"
	"sync"

	"github.com/hashicorp/terraform-plugin-framework/action"
	"github.com/hashicorp/terraform-plugin-framework/datasource"
	"github.com/hashicorp/terraform-plugin-framework/diag"
	"github.com/hashicorp/terraform-plugin-framework/ephemeral"
	"github.com/hashicorp/terraform-plugin-framework/function"
	"github.com/hashicorp/terraform-plugin-framework/internal/fwschema"
	"github.com/hashicorp/terraform-plugin-framework/internal/logging"
	"github.com/hashicorp/terraform-plugin-framework/list"
	"github.com/hashicorp/terraform-plugin-framework/provider"
	"github.com/hashicorp/terraform-plugin-framework/resource"
)

// Server implements the framework provider server. Protocol specific
// implementations wrap this handling along with calling all request and
// response type conversions.
type Server struct {
	Provider provider.Provider

	// DataSourceConfigureData is the
	// [provider.ConfigureResponse.DataSourceData] field value which is passed
	// to [datasource.ConfigureRequest.ProviderData].
	DataSourceConfigureData any

	// ResourceConfigureData is the
	// [provider.ConfigureResponse.ResourceData] field value which is passed
	// to [resource.ConfigureRequest.ProviderData].
	ResourceConfigureData any

	// EphemeralResourceConfigureData is the
	// [provider.ConfigureResponse.EphemeralResourceData] field value which is passed
	// to [ephemeral.ConfigureRequest.ProviderData].
	EphemeralResourceConfigureData any

<<<<<<< HEAD
	// ListResourceConfigureData is the
	// [provider.ConfigureResponse.ListResourceData] field value which is passed
	// to [list.ConfigureRequest.ProviderData].
	ListResourceConfigureData any
=======
	// actionSchemas is the cached Action Schemas for RPCs that need to
	// convert configuration data from the protocol. If not found, it will be
	// fetched from the Action.Schema() method.
	actionSchemas map[string]fwschema.Schema

	// actionSchemasMutex is a mutex to protect concurrent actionSchemas
	// access from race conditions.
	actionSchemasMutex sync.RWMutex

	// actionFuncs is the cached Action functions for RPCs that need to
	// access actions. If not found, it will be fetched from the
	// Provider.Actions() method.
	actionFuncs map[string]func() action.Action

	// actionFuncsDiags is the cached Diagnostics obtained while populating
	// actionFuncs. This is to ensure any warnings or errors are also
	// returned appropriately when fetching actionFuncs.
	actionFuncsDiags diag.Diagnostics

	// actionFuncsMutex is a mutex to protect concurrent actionFuncs
	// access from race conditions.
	actionFuncsMutex sync.Mutex
>>>>>>> a43e8045

	// dataSourceSchemas is the cached DataSource Schemas for RPCs that need to
	// convert configuration data from the protocol. If not found, it will be
	// fetched from the DataSourceType.GetSchema() method.
	dataSourceSchemas map[string]fwschema.Schema

	// dataSourceSchemasMutex is a mutex to protect concurrent dataSourceSchemas
	// access from race conditions.
	dataSourceSchemasMutex sync.RWMutex

	// dataSourceFuncs is the cached DataSource functions for RPCs that need to
	// access data sources. If not found, it will be fetched from the
	// Provider.DataSources() method.
	dataSourceFuncs map[string]func() datasource.DataSource

	// dataSourceTypesDiags is the cached Diagnostics obtained while populating
	// dataSourceTypes. This is to ensure any warnings or errors are also
	// returned appropriately when fetching dataSourceTypes.
	dataSourceTypesDiags diag.Diagnostics

	// dataSourceTypesMutex is a mutex to protect concurrent dataSourceTypes
	// access from race conditions.
	dataSourceTypesMutex sync.Mutex

	// ephemeralResourceSchemas is the cached EphemeralResource Schemas for RPCs that need to
	// convert configuration data from the protocol. If not found, it will be
	// fetched from the EphemeralResourceType.GetSchema() method.
	ephemeralResourceSchemas map[string]fwschema.Schema

	// ephemeralResourceSchemasMutex is a mutex to protect concurrent ephemeralResourceSchemas
	// access from race conditions.
	ephemeralResourceSchemasMutex sync.RWMutex

	// ephemeralResourceFuncs is the cached EphemeralResource functions for RPCs that need to
	// access ephemeral resources. If not found, it will be fetched from the
	// Provider.EphemeralResources() method.
	ephemeralResourceFuncs map[string]func() ephemeral.EphemeralResource

	// ephemeralResourceFuncsDiags is the cached Diagnostics obtained while populating
	// ephemeralResourceFuncs. This is to ensure any warnings or errors are also
	// returned appropriately when fetching ephemeralResourceFuncs.
	ephemeralResourceFuncsDiags diag.Diagnostics

	// ephemeralResourceFuncsMutex is a mutex to protect concurrent ephemeralResourceFuncs
	// access from race conditions.
	ephemeralResourceFuncsMutex sync.Mutex

	// deferred indicates an automatic provider deferral. When this is set,
	// the provider will automatically defer the PlanResourceChange, ReadResource,
	// ImportResourceState, and ReadDataSource RPCs.
	deferred *provider.Deferred

	// functionDefinitions is the cached Function Definitions for RPCs that need to
	// convert data from the protocol. If not found, it will be fetched from the
	// Function.Definition() method.
	functionDefinitions map[string]function.Definition

	// functionDefinitionsMutex is a mutex to protect concurrent functionDefinitions
	// access from race conditions.
	functionDefinitionsMutex sync.RWMutex

	// functionFuncs is the cached Function functions for RPCs that need to
	// access functions. If not found, it will be fetched from the
	// Provider.Functions() method.
	functionFuncs map[string]func() function.Function

	// functionFuncsDiags is the cached Diagnostics obtained while populating
	// functionFuncs. This is to ensure any warnings or errors are also
	// returned appropriately when fetching functionFuncs.
	functionFuncsDiags diag.Diagnostics

	// functionFuncsMutex is a mutex to protect concurrent functionFuncs
	// access from race conditions.
	functionFuncsMutex sync.Mutex

	// listResourceFuncs is a map of known ListResource factory functions.
	listResourceFuncs map[string]func() list.ListResource

	// listResourceFuncsDiags are the cached Diagnostics obtained while
	// populating listResourceFuncs.
	listResourceFuncsDiags diag.Diagnostics

	// listResourceFuncsMutex is a mutex to protect concurrent listResourceFuncs
	// access from race conditions.
	listResourceFuncsMutex sync.Mutex

	// listResourceSchemas is the cached ListResource Schemas for RPCs that
	// need to convert configuration data from the protocol. If not found, it
	// will be fetched from the [list.ListResource.ListResourceConfigSchema]
	// method.
	listResourceSchemas map[string]fwschema.Schema

	// listResourceSchemasMutex is a mutex to protect concurrent
	// listResourceSchemas access from race conditions.
	listResourceSchemasMutex sync.RWMutex

	// providerSchema is the cached Provider Schema for RPCs that need to
	// convert configuration data from the protocol. If not found, it will be
	// fetched from the Provider.GetSchema() method.
	providerSchema fwschema.Schema

	// providerSchemaDiags is the cached Diagnostics obtained while populating
	// providerSchema. This is to ensure any warnings or errors are also
	// returned appropriately when fetching providerSchema.
	providerSchemaDiags diag.Diagnostics

	// providerSchemaMutex is a mutex to protect concurrent providerSchema
	// access from race conditions.
	providerSchemaMutex sync.Mutex

	// providerMetaSchema is the cached Provider Meta Schema for RPCs that need
	// to convert configuration data from the protocol. If not found, it will
	// be fetched from the Provider.GetMetaSchema() method.
	providerMetaSchema fwschema.Schema

	// providerMetaSchemaDiags is the cached Diagnostics obtained while populating
	// providerMetaSchema. This is to ensure any warnings or errors are also
	// returned appropriately when fetching providerMetaSchema.
	providerMetaSchemaDiags diag.Diagnostics

	// providerMetaSchemaMutex is a mutex to protect concurrent providerMetaSchema
	// access from race conditions.
	providerMetaSchemaMutex sync.Mutex

	// providerTypeName is the cached type name of the provider, if the provider
	// implemented the Metadata method. Access this field with the Provider.ProviderTypeName() method.
	providerTypeName string

	// providerTypeNameMutex is a mutex to protect concurrent providerTypeName
	// access from race conditions.
	providerTypeNameMutex sync.Mutex

	// resourceSchemas is the cached Resource Schemas for RPCs that need to
	// convert configuration data from the protocol. If not found, it will be
	// fetched from the ResourceType.GetSchema() method.
	resourceSchemas map[string]fwschema.Schema

	// resourceSchemasMutex is a mutex to protect concurrent resourceSchemas
	// access from race conditions.
	resourceSchemasMutex sync.RWMutex

	// resourceIdentitySchemas is the cached Resource Identity Schemas for RPCs that need to
	// convert resource identity data from the protocol. If not found, it will be
	// fetched from the Resource IdentitySchema method.
	resourceIdentitySchemas map[string]fwschema.Schema

	// resourceIdentitySchemasMutex is a mutex to protect concurrent resourceIdentitySchemas
	// access from race conditions.
	resourceIdentitySchemasMutex sync.RWMutex

	// resourceFuncs is the cached Resource functions for RPCs that need to
	// access resources. If not found, it will be fetched from the
	// Provider.Resources() method.
	resourceFuncs map[string]func() resource.Resource

	// resourceTypesDiags is the cached Diagnostics obtained while populating
	// resourceTypes. This is to ensure any warnings or errors are also
	// returned appropriately when fetching resourceTypes.
	resourceTypesDiags diag.Diagnostics

	// resourceTypesMutex is a mutex to protect concurrent resourceTypes
	// access from race conditions.
	resourceTypesMutex sync.Mutex

	// resourceBehaviors is the cached Resource behaviors for RPCs that need to
	// control framework-specific logic when interacting with a resource.
	resourceBehaviors map[string]resource.ResourceBehavior

	// resourceBehaviorsDiags is the cached Diagnostics obtained while populating
	// resourceBehaviors. This is to ensure any warnings or errors are also
	// returned appropriately when fetching resourceBehaviors.
	resourceBehaviorsDiags diag.Diagnostics

	// resourceBehaviorsMutex is a mutex to protect concurrent resourceBehaviors
	// access from race conditions.
	resourceBehaviorsMutex sync.Mutex
}

// DataSource returns the DataSource for a given type name.
func (s *Server) DataSource(ctx context.Context, typeName string) (datasource.DataSource, diag.Diagnostics) {
	dataSourceFuncs, diags := s.DataSourceFuncs(ctx)

	dataSourceFunc, ok := dataSourceFuncs[typeName]

	if !ok {
		diags.AddError(
			"Data Source Type Not Found",
			fmt.Sprintf("No data source type named %q was found in the provider.", typeName),
		)

		return nil, diags
	}

	return dataSourceFunc(), diags
}

// DataSourceFuncs returns a map of DataSource functions. The results are cached
// on first use.
func (s *Server) DataSourceFuncs(ctx context.Context) (map[string]func() datasource.DataSource, diag.Diagnostics) {
	logging.FrameworkTrace(ctx, "Checking DataSourceTypes lock")
	s.dataSourceTypesMutex.Lock()
	defer s.dataSourceTypesMutex.Unlock()

	if s.dataSourceFuncs != nil {
		return s.dataSourceFuncs, s.dataSourceTypesDiags
	}

	providerTypeName := s.ProviderTypeName(ctx)
	s.dataSourceFuncs = make(map[string]func() datasource.DataSource)

	logging.FrameworkTrace(ctx, "Calling provider defined Provider DataSources")
	dataSourceFuncsSlice := s.Provider.DataSources(ctx)
	logging.FrameworkTrace(ctx, "Called provider defined Provider DataSources")

	for _, dataSourceFunc := range dataSourceFuncsSlice {
		dataSource := dataSourceFunc()

		dataSourceTypeNameReq := datasource.MetadataRequest{
			ProviderTypeName: providerTypeName,
		}
		dataSourceTypeNameResp := datasource.MetadataResponse{}

		dataSource.Metadata(ctx, dataSourceTypeNameReq, &dataSourceTypeNameResp)

		if dataSourceTypeNameResp.TypeName == "" {
			s.dataSourceTypesDiags.AddError(
				"Data Source Type Name Missing",
				fmt.Sprintf("The %T DataSource returned an empty string from the Metadata method. ", dataSource)+
					"This is always an issue with the provider and should be reported to the provider developers.",
			)
			continue
		}

		logging.FrameworkTrace(ctx, "Found data source type", map[string]interface{}{logging.KeyDataSourceType: dataSourceTypeNameResp.TypeName})

		if _, ok := s.dataSourceFuncs[dataSourceTypeNameResp.TypeName]; ok {
			s.dataSourceTypesDiags.AddError(
				"Duplicate Data Source Type Defined",
				fmt.Sprintf("The %s data source type name was returned for multiple data sources. ", dataSourceTypeNameResp.TypeName)+
					"Data source type names must be unique. "+
					"This is always an issue with the provider and should be reported to the provider developers.",
			)
			continue
		}

		s.dataSourceFuncs[dataSourceTypeNameResp.TypeName] = dataSourceFunc
	}

	return s.dataSourceFuncs, s.dataSourceTypesDiags
}

// DataSourceMetadatas returns a slice of DataSourceMetadata for the GetMetadata
// RPC.
func (s *Server) DataSourceMetadatas(ctx context.Context) ([]DataSourceMetadata, diag.Diagnostics) {
	datasourceFuncs, diags := s.DataSourceFuncs(ctx)

	datasourceMetadatas := make([]DataSourceMetadata, 0, len(datasourceFuncs))

	for typeName := range datasourceFuncs {
		datasourceMetadatas = append(datasourceMetadatas, DataSourceMetadata{
			TypeName: typeName,
		})
	}

	return datasourceMetadatas, diags
}

// DataSourceSchema returns the DataSource Schema for the given type name and
// caches the result for later DataSource operations.
func (s *Server) DataSourceSchema(ctx context.Context, typeName string) (fwschema.Schema, diag.Diagnostics) {
	s.dataSourceSchemasMutex.RLock()
	dataSourceSchema, ok := s.dataSourceSchemas[typeName]
	s.dataSourceSchemasMutex.RUnlock()

	if ok {
		return dataSourceSchema, nil
	}

	var diags diag.Diagnostics

	dataSource, dataSourceDiags := s.DataSource(ctx, typeName)

	diags.Append(dataSourceDiags...)

	if diags.HasError() {
		return nil, diags
	}

	schemaReq := datasource.SchemaRequest{}
	schemaResp := datasource.SchemaResponse{}

	logging.FrameworkTrace(ctx, "Calling provider defined DataSource Schema method", map[string]interface{}{logging.KeyDataSourceType: typeName})
	dataSource.Schema(ctx, schemaReq, &schemaResp)
	logging.FrameworkTrace(ctx, "Called provider defined DataSource Schema method", map[string]interface{}{logging.KeyDataSourceType: typeName})

	diags.Append(schemaResp.Diagnostics...)

	if diags.HasError() {
		return schemaResp.Schema, diags
	}

	s.dataSourceSchemasMutex.Lock()

	if s.dataSourceSchemas == nil {
		s.dataSourceSchemas = make(map[string]fwschema.Schema)
	}

	s.dataSourceSchemas[typeName] = schemaResp.Schema

	s.dataSourceSchemasMutex.Unlock()

	return schemaResp.Schema, diags
}

// DataSourceSchemas returns a map of DataSource Schemas for the
// GetProviderSchema RPC without caching since not all schemas are guaranteed to
// be necessary for later provider operations. The schema implementations are
// also validated.
func (s *Server) DataSourceSchemas(ctx context.Context) (map[string]fwschema.Schema, diag.Diagnostics) {
	dataSourceSchemas := make(map[string]fwschema.Schema)

	dataSourceFuncs, diags := s.DataSourceFuncs(ctx)

	for typeName, dataSourceFunc := range dataSourceFuncs {
		dataSource := dataSourceFunc()

		schemaReq := datasource.SchemaRequest{}
		schemaResp := datasource.SchemaResponse{}

		logging.FrameworkTrace(ctx, "Calling provider defined DataSource Schema", map[string]interface{}{logging.KeyDataSourceType: typeName})
		dataSource.Schema(ctx, schemaReq, &schemaResp)
		logging.FrameworkTrace(ctx, "Called provider defined DataSource Schema", map[string]interface{}{logging.KeyDataSourceType: typeName})

		diags.Append(schemaResp.Diagnostics...)

		if schemaResp.Diagnostics.HasError() {
			continue
		}

		validateDiags := schemaResp.Schema.ValidateImplementation(ctx)

		diags.Append(validateDiags...)

		if validateDiags.HasError() {
			continue
		}

		dataSourceSchemas[typeName] = schemaResp.Schema
	}

	return dataSourceSchemas, diags
}

// ProviderTypeName returns the TypeName associated with the Provider. The TypeName is cached on first use.
func (s *Server) ProviderTypeName(ctx context.Context) string {
	logging.FrameworkTrace(ctx, "Checking ProviderTypeName lock")
	s.providerTypeNameMutex.Lock()
	defer s.providerTypeNameMutex.Unlock()

	if s.providerTypeName != "" {
		return s.providerTypeName
	}

	metadataReq := provider.MetadataRequest{}
	metadataResp := provider.MetadataResponse{}

	logging.FrameworkTrace(ctx, "Calling provider defined Provider Metadata")
	s.Provider.Metadata(ctx, metadataReq, &metadataResp)
	logging.FrameworkTrace(ctx, "Called provider defined Provider Metadata")

	s.providerTypeName = metadataResp.TypeName

	return s.providerTypeName
}

// ProviderSchema returns the Schema associated with the Provider. The Schema
// and Diagnostics are cached on first use.
func (s *Server) ProviderSchema(ctx context.Context) (fwschema.Schema, diag.Diagnostics) {
	logging.FrameworkTrace(ctx, "Checking ProviderSchema lock")
	s.providerSchemaMutex.Lock()
	defer s.providerSchemaMutex.Unlock()

	if s.providerSchema != nil {
		return s.providerSchema, s.providerSchemaDiags
	}

	schemaReq := provider.SchemaRequest{}
	schemaResp := provider.SchemaResponse{}

	logging.FrameworkTrace(ctx, "Calling provider defined Provider Schema")
	s.Provider.Schema(ctx, schemaReq, &schemaResp)
	logging.FrameworkTrace(ctx, "Called provider defined Provider Schema")

	s.providerSchema = schemaResp.Schema
	s.providerSchemaDiags = schemaResp.Diagnostics

	s.providerSchemaDiags.Append(schemaResp.Schema.ValidateImplementation(ctx)...)

	return s.providerSchema, s.providerSchemaDiags
}

// ProviderMetaSchema returns the Meta Schema associated with the Provider, if
// it implements the ProviderWithMetaSchema interface. The Schema and
// Diagnostics are cached on first use.
func (s *Server) ProviderMetaSchema(ctx context.Context) (fwschema.Schema, diag.Diagnostics) {
	providerWithMetaSchema, ok := s.Provider.(provider.ProviderWithMetaSchema)

	if !ok {
		return nil, nil
	}

	logging.FrameworkTrace(ctx, "Provider implements ProviderWithMetaSchema")
	logging.FrameworkTrace(ctx, "Checking ProviderMetaSchema lock")
	s.providerMetaSchemaMutex.Lock()
	defer s.providerMetaSchemaMutex.Unlock()

	if s.providerMetaSchema != nil {
		return s.providerMetaSchema, s.providerMetaSchemaDiags
	}

	req := provider.MetaSchemaRequest{}
	resp := &provider.MetaSchemaResponse{}

	logging.FrameworkTrace(ctx, "Calling provider defined Provider MetaSchema")
	providerWithMetaSchema.MetaSchema(ctx, req, resp)
	logging.FrameworkTrace(ctx, "Called provider defined Provider MetaSchema")

	s.providerMetaSchema = resp.Schema
	s.providerMetaSchemaDiags = resp.Diagnostics

	s.providerMetaSchemaDiags.Append(resp.Schema.ValidateImplementation(ctx)...)

	return s.providerMetaSchema, s.providerMetaSchemaDiags
}

// Resource returns the Resource for a given type name.
func (s *Server) Resource(ctx context.Context, typeName string) (resource.Resource, diag.Diagnostics) {
	resourceFuncs, diags := s.ResourceFuncs(ctx)

	resourceFunc, ok := resourceFuncs[typeName]

	if !ok {
		diags.AddError(
			"Resource Type Not Found",
			fmt.Sprintf("No resource type named %q was found in the provider.", typeName),
		)

		return nil, diags
	}

	return resourceFunc(), diags
}

// ResourceBehavior returns the ResourceBehavior for a given type name.
func (s *Server) ResourceBehavior(ctx context.Context, typeName string) (resource.ResourceBehavior, diag.Diagnostics) {
	resourceBehaviors, diags := s.ResourceBehaviors(ctx)

	resourceBehavior, ok := resourceBehaviors[typeName]

	if !ok {
		diags.AddError(
			"Resource Type Not Found",
			fmt.Sprintf("No resource type named %q was found in the provider.", typeName),
		)

		return resource.ResourceBehavior{}, diags
	}

	return resourceBehavior, diags
}

// ResourceBehaviors returns a map of ResourceBehavior. The results are cached
// on first use.
func (s *Server) ResourceBehaviors(ctx context.Context) (map[string]resource.ResourceBehavior, diag.Diagnostics) {
	logging.FrameworkTrace(ctx, "Checking ResourceBehaviors lock")
	s.resourceBehaviorsMutex.Lock()
	defer s.resourceBehaviorsMutex.Unlock()

	if s.resourceBehaviors != nil {
		return s.resourceBehaviors, s.resourceBehaviorsDiags
	}

	providerTypeName := s.ProviderTypeName(ctx)
	s.resourceBehaviors = make(map[string]resource.ResourceBehavior)

	resourceFuncs, diags := s.ResourceFuncs(ctx)
	s.resourceBehaviorsDiags.Append(diags...)

	for _, resourceFunc := range resourceFuncs {
		res := resourceFunc()

		metadataRequest := resource.MetadataRequest{
			ProviderTypeName: providerTypeName,
		}
		metadataResponse := resource.MetadataResponse{}

		res.Metadata(ctx, metadataRequest, &metadataResponse)

		if metadataResponse.TypeName == "" {
			s.resourceBehaviorsDiags.AddError(
				"Resource Type Name Missing",
				fmt.Sprintf("The %T Resource returned an empty string from the Metadata method. ", res)+
					"This is always an issue with the provider and should be reported to the provider developers.",
			)
			continue
		}

		logging.FrameworkTrace(ctx, "Found resource type", map[string]interface{}{logging.KeyResourceType: metadataResponse.TypeName})

		if _, ok := s.resourceBehaviors[metadataResponse.TypeName]; ok {
			s.resourceBehaviorsDiags.AddError(
				"Duplicate Resource Type Defined",
				fmt.Sprintf("The %s resource type name was returned for multiple resources. ", metadataResponse.TypeName)+
					"Resource type names must be unique. "+
					"This is always an issue with the provider and should be reported to the provider developers.",
			)
			continue
		}

		s.resourceBehaviors[metadataResponse.TypeName] = metadataResponse.ResourceBehavior
	}

	return s.resourceBehaviors, s.resourceBehaviorsDiags
}

// ResourceFuncs returns a map of Resource functions. The results are cached
// on first use.
func (s *Server) ResourceFuncs(ctx context.Context) (map[string]func() resource.Resource, diag.Diagnostics) {
	logging.FrameworkTrace(ctx, "Checking ResourceTypes lock")
	s.resourceTypesMutex.Lock()
	defer s.resourceTypesMutex.Unlock()

	if s.resourceFuncs != nil {
		return s.resourceFuncs, s.resourceTypesDiags
	}

	providerTypeName := s.ProviderTypeName(ctx)
	s.resourceFuncs = make(map[string]func() resource.Resource)

	logging.FrameworkTrace(ctx, "Calling provider defined Provider Resources")
	resourceFuncsSlice := s.Provider.Resources(ctx)
	logging.FrameworkTrace(ctx, "Called provider defined Provider Resources")

	for _, resourceFunc := range resourceFuncsSlice {
		res := resourceFunc()

		resourceTypeNameReq := resource.MetadataRequest{
			ProviderTypeName: providerTypeName,
		}
		resourceTypeNameResp := resource.MetadataResponse{}

		res.Metadata(ctx, resourceTypeNameReq, &resourceTypeNameResp)

		if resourceTypeNameResp.TypeName == "" {
			s.resourceTypesDiags.AddError(
				"Resource Type Name Missing",
				fmt.Sprintf("The %T Resource returned an empty string from the Metadata method. ", res)+
					"This is always an issue with the provider and should be reported to the provider developers.",
			)
			continue
		}

		logging.FrameworkTrace(ctx, "Found resource type", map[string]interface{}{logging.KeyResourceType: resourceTypeNameResp.TypeName})

		if _, ok := s.resourceFuncs[resourceTypeNameResp.TypeName]; ok {
			s.resourceTypesDiags.AddError(
				"Duplicate Resource Type Defined",
				fmt.Sprintf("The %s resource type name was returned for multiple resources. ", resourceTypeNameResp.TypeName)+
					"Resource type names must be unique. "+
					"This is always an issue with the provider and should be reported to the provider developers.",
			)
			continue
		}

		s.resourceFuncs[resourceTypeNameResp.TypeName] = resourceFunc
	}

	return s.resourceFuncs, s.resourceTypesDiags
}

// ResourceMetadatas returns a slice of ResourceMetadata for the GetMetadata
// RPC.
func (s *Server) ResourceMetadatas(ctx context.Context) ([]ResourceMetadata, diag.Diagnostics) {
	resourceFuncs, diags := s.ResourceFuncs(ctx)

	resourceMetadatas := make([]ResourceMetadata, 0, len(resourceFuncs))

	for typeName := range resourceFuncs {
		resourceMetadatas = append(resourceMetadatas, ResourceMetadata{
			TypeName: typeName,
		})
	}

	return resourceMetadatas, diags
}

// ResourceSchema returns the Resource Schema for the given type name and
// caches the result for later Resource operations.
func (s *Server) ResourceSchema(ctx context.Context, typeName string) (fwschema.Schema, diag.Diagnostics) {
	s.resourceSchemasMutex.RLock()
	resourceSchema, ok := s.resourceSchemas[typeName]
	s.resourceSchemasMutex.RUnlock()

	if ok {
		return resourceSchema, nil
	}

	var diags diag.Diagnostics

	r, resourceDiags := s.Resource(ctx, typeName)

	diags.Append(resourceDiags...)

	if diags.HasError() {
		return nil, diags
	}

	schemaReq := resource.SchemaRequest{}
	schemaResp := resource.SchemaResponse{}

	logging.FrameworkTrace(ctx, "Calling provider defined Resource Schema method", map[string]interface{}{logging.KeyResourceType: typeName})
	r.Schema(ctx, schemaReq, &schemaResp)
	logging.FrameworkTrace(ctx, "Called provider defined Resource Schema method", map[string]interface{}{logging.KeyResourceType: typeName})

	diags.Append(schemaResp.Diagnostics...)

	if diags.HasError() {
		return schemaResp.Schema, diags
	}

	s.resourceSchemasMutex.Lock()

	if s.resourceSchemas == nil {
		s.resourceSchemas = make(map[string]fwschema.Schema)
	}

	s.resourceSchemas[typeName] = schemaResp.Schema

	s.resourceSchemasMutex.Unlock()

	return schemaResp.Schema, diags
}

// ResourceSchemas returns a map of Resource Schemas for the
// GetProviderSchema RPC without caching since not all schemas are guaranteed to
// be necessary for later provider operations. The schema implementations are
// also validated.
func (s *Server) ResourceSchemas(ctx context.Context) (map[string]fwschema.Schema, diag.Diagnostics) {
	resourceSchemas := make(map[string]fwschema.Schema)

	resourceFuncs, diags := s.ResourceFuncs(ctx)

	for typeName, resourceFunc := range resourceFuncs {
		r := resourceFunc()

		schemaReq := resource.SchemaRequest{}
		schemaResp := resource.SchemaResponse{}

		logging.FrameworkTrace(ctx, "Calling provider defined Resource Schema method", map[string]interface{}{logging.KeyResourceType: typeName})
		r.Schema(ctx, schemaReq, &schemaResp)
		logging.FrameworkTrace(ctx, "Called provider defined Resource Schema method", map[string]interface{}{logging.KeyResourceType: typeName})

		diags.Append(schemaResp.Diagnostics...)

		if schemaResp.Diagnostics.HasError() {
			continue
		}

		validateDiags := schemaResp.Schema.ValidateImplementation(ctx)

		diags.Append(validateDiags...)

		if validateDiags.HasError() {
			continue
		}

		resourceSchemas[typeName] = schemaResp.Schema
	}

	return resourceSchemas, diags
}

// ResourceIdentitySchema returns the Resource Identity Schema for the given type name and
// caches the result for later Identity operations. Identity is an optional feature for resources,
// so this function will return a nil schema with no diagnostics if the resource type doesn't define
// an identity schema.
func (s *Server) ResourceIdentitySchema(ctx context.Context, typeName string) (fwschema.Schema, diag.Diagnostics) {
	s.resourceIdentitySchemasMutex.RLock()
	resourceIdentitySchema, ok := s.resourceIdentitySchemas[typeName]
	s.resourceIdentitySchemasMutex.RUnlock()

	if ok {
		return resourceIdentitySchema, nil
	}

	var diags diag.Diagnostics

	r, resourceDiags := s.Resource(ctx, typeName)

	diags.Append(resourceDiags...)

	if diags.HasError() {
		return nil, diags
	}

	resourceWithIdentity, ok := r.(resource.ResourceWithIdentity)
	if !ok {
		// It's valid for a resource to not have an identity, so cache and return a nil schema
		s.resourceIdentitySchemasMutex.Lock()
		if s.resourceIdentitySchemas == nil {
			s.resourceIdentitySchemas = make(map[string]fwschema.Schema)
		}

		s.resourceIdentitySchemas[typeName] = nil
		s.resourceIdentitySchemasMutex.Unlock()

		return nil, nil
	}

	identitySchemaReq := resource.IdentitySchemaRequest{}
	identitySchemaResp := resource.IdentitySchemaResponse{}

	logging.FrameworkTrace(ctx, "Calling provider defined Resource IdentitySchema method", map[string]interface{}{logging.KeyResourceType: typeName})
	resourceWithIdentity.IdentitySchema(ctx, identitySchemaReq, &identitySchemaResp)
	logging.FrameworkTrace(ctx, "Called provider defined Resource IdentitySchema method", map[string]interface{}{logging.KeyResourceType: typeName})

	diags.Append(identitySchemaResp.Diagnostics...)

	if diags.HasError() {
		return identitySchemaResp.IdentitySchema, diags
	}

	s.resourceIdentitySchemasMutex.Lock()
	if s.resourceIdentitySchemas == nil {
		s.resourceIdentitySchemas = make(map[string]fwschema.Schema)
	}

	s.resourceIdentitySchemas[typeName] = identitySchemaResp.IdentitySchema
	s.resourceIdentitySchemasMutex.Unlock()

	return identitySchemaResp.IdentitySchema, diags
}

// ResourceIdentitySchemas returns a map of Resource Identity Schemas for the
// GetResourceIdentitySchemas RPC without caching since not all schemas are guaranteed to
// be necessary for later provider operations. The schema implementations are
// also validated.
func (s *Server) ResourceIdentitySchemas(ctx context.Context) (map[string]fwschema.Schema, diag.Diagnostics) {
	resourceIdentitySchemas := make(map[string]fwschema.Schema)

	resourceFuncs, diags := s.ResourceFuncs(ctx)

	for typeName, resourceFunc := range resourceFuncs {
		r := resourceFunc()

		rWithIdentity, ok := r.(resource.ResourceWithIdentity)
		if !ok {
			// Resource identity support is optional, so we can skip resources that don't implement it.
			continue
		}

		identitySchemaReq := resource.IdentitySchemaRequest{}
		identitySchemaResp := resource.IdentitySchemaResponse{}

		logging.FrameworkTrace(ctx, "Calling provider defined Resource IdentitySchema method", map[string]interface{}{logging.KeyResourceType: typeName})
		rWithIdentity.IdentitySchema(ctx, identitySchemaReq, &identitySchemaResp)
		logging.FrameworkTrace(ctx, "Called provider defined Resource IdentitySchema method", map[string]interface{}{logging.KeyResourceType: typeName})

		diags.Append(identitySchemaResp.Diagnostics...)

		if identitySchemaResp.Diagnostics.HasError() {
			continue
		}

		validateDiags := identitySchemaResp.IdentitySchema.ValidateImplementation(ctx)

		diags.Append(validateDiags...)

		if validateDiags.HasError() {
			continue
		}

		resourceIdentitySchemas[typeName] = identitySchemaResp.IdentitySchema
	}

	return resourceIdentitySchemas, diags
}<|MERGE_RESOLUTION|>--- conflicted
+++ resolved
@@ -41,12 +41,12 @@
 	// to [ephemeral.ConfigureRequest.ProviderData].
 	EphemeralResourceConfigureData any
 
-<<<<<<< HEAD
+
 	// ListResourceConfigureData is the
 	// [provider.ConfigureResponse.ListResourceData] field value which is passed
 	// to [list.ConfigureRequest.ProviderData].
 	ListResourceConfigureData any
-=======
+
 	// actionSchemas is the cached Action Schemas for RPCs that need to
 	// convert configuration data from the protocol. If not found, it will be
 	// fetched from the Action.Schema() method.
@@ -69,7 +69,7 @@
 	// actionFuncsMutex is a mutex to protect concurrent actionFuncs
 	// access from race conditions.
 	actionFuncsMutex sync.Mutex
->>>>>>> a43e8045
+
 
 	// dataSourceSchemas is the cached DataSource Schemas for RPCs that need to
 	// convert configuration data from the protocol. If not found, it will be
