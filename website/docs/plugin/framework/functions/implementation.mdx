--- conflicted
+++ resolved
@@ -223,11 +223,7 @@
 }
 ```
 
-<<<<<<< HEAD
-If it is necessary to return [errors](/terraform/plugin/framework/functions/errors) for a specific variadic argument, note that Terraform treats each zero-based argument position individually unlike how the framework exposes the argument data. Add the number of non-variadic parameters (if any) to the variadic argument list element index to ensure the error is aligned to the correct argument in the configuration.
-=======
-If necessary to return diagnostics for a specific variadic argument, note that Terraform treats each zero-based argument position individually unlike how the framework exposes the argument data. Add the number of non-variadic parameters (if any) to the variadic argument tuple element index to ensure the diagnostic is aligned to the correct argument in the configuration.
->>>>>>> 3c7a3916
+If it is necessary to return [errors](/terraform/plugin/framework/functions/errors) for a specific variadic argument, note that Terraform treats each zero-based argument position individually unlike how the framework exposes the argument data. Add the number of non-variadic parameters (if any) to the variadic argument tuple element index to ensure the error is aligned to the correct argument in the configuration.
 
 In this example with two parameters and one variadic parameter, errors are returned for all variadic arguments:
 
