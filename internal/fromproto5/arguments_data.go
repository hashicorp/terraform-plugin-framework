// Copyright (c) HashiCorp, Inc.
// SPDX-License-Identifier: MPL-2.0

package fromproto5

import (
	"context"
	"fmt"

	"github.com/hashicorp/terraform-plugin-go/tfprotov5"

	"github.com/hashicorp/terraform-plugin-framework/attr"
	"github.com/hashicorp/terraform-plugin-framework/attr/xattr"
	"github.com/hashicorp/terraform-plugin-framework/function"
	"github.com/hashicorp/terraform-plugin-framework/internal/logging"
	"github.com/hashicorp/terraform-plugin-framework/path"
	"github.com/hashicorp/terraform-plugin-framework/types/basetypes"
)

// ArgumentsData returns the ArgumentsData for a given []*tfprotov5.DynamicValue
// and function.Definition.
func ArgumentsData(ctx context.Context, arguments []*tfprotov5.DynamicValue, definition function.Definition) (function.ArgumentsData, *function.FuncError) {
	if definition.VariadicParameter == nil && len(arguments) != len(definition.Parameters) {
		return function.NewArgumentsData(nil), function.NewFuncError(
			"Unexpected Function Arguments Data: " +
				"The provider received an unexpected number of function arguments from Terraform for the given function definition. " +
				"This is always an issue in terraform-plugin-framework or Terraform itself and should be reported to the provider developers.\n\n" +
				fmt.Sprintf("Expected function arguments: %d\n", len(definition.Parameters)) +
				fmt.Sprintf("Given function arguments: %d", len(arguments)),
		)
	}

	// Expect at least all parameters to have corresponding arguments. Variadic
	// parameter might have 0 to n arguments, which is why it is not checked in
	// this case.
	if len(arguments) < len(definition.Parameters) {
		return function.NewArgumentsData(nil), function.NewFuncError(
			"Unexpected Function Arguments Data: " +
				"The provider received an unexpected number of function arguments from Terraform for the given function definition. " +
				"This is always an issue in terraform-plugin-framework or Terraform itself and should be reported to the provider developers.\n\n" +
				fmt.Sprintf("Expected minimum function arguments: %d\n", len(definition.Parameters)) +
				fmt.Sprintf("Given function arguments: %d", len(arguments)),
		)
	}

	if definition.VariadicParameter == nil && len(arguments) == 0 {
		return function.NewArgumentsData(nil), nil
	}

	// Variadic values are collected as a separate tuple to ease developer usage.
	argumentValues := make([]attr.Value, 0, len(definition.Parameters))
	variadicValues := make([]attr.Value, 0, len(arguments)-len(definition.Parameters))
	var funcError *function.FuncError

	for position, argument := range arguments {
		var parameter function.Parameter
		pos := int64(position)

		switch {
		case definition.VariadicParameter != nil && position >= len(definition.Parameters):
			parameter = definition.VariadicParameter
		default:
			parameter = definition.Parameters[position]
		}

		parameterType := parameter.GetType()

		if parameterType == nil {
			funcError = function.ConcatFuncErrors(funcError, function.NewArgumentFuncError(
				pos,
				"Unable to Convert Function Argument: "+
					"An unexpected error was encountered when converting the function argument from the protocol type. "+
					"This is always an issue in terraform-plugin-framework used to implement the provider and should be reported to the provider developers.\n\n"+
					"Please report this to the provider developer:\n\n"+
					fmt.Sprintf("Parameter type missing at position %d", position),
			))

			return function.NewArgumentsData(nil), funcError
		}

		tfValue, err := argument.Unmarshal(parameterType.TerraformType(ctx))

		if err != nil {
			funcError = function.ConcatFuncErrors(funcError, function.NewArgumentFuncError(
				pos,
				"Unable to Convert Function Argument: "+
					"An unexpected error was encountered when converting the function argument from the protocol type. "+
					"This is always an issue in terraform-plugin-framework used to implement the provider and should be reported to the provider developers.\n\n"+
					"Please report this to the provider developer:\n\n"+
					fmt.Sprintf("Unable to unmarshal DynamicValue at position %d: %s", position, err),
			))

			return function.NewArgumentsData(nil), funcError
		}

		attrValue, err := parameterType.ValueFromTerraform(ctx, tfValue)

		if err != nil {
			funcError = function.ConcatFuncErrors(funcError, function.NewArgumentFuncError(
				pos,
				"Unable to Convert Function Argument"+
					"An unexpected error was encountered when converting the function argument from the protocol type. "+
					"Please report this to the provider developer:\n\n"+
					fmt.Sprintf("Unable to convert tftypes to framework type at position %d: %s", position, err),
			))

			return function.NewArgumentsData(nil), funcError
		}

		// This is intentionally below the conversion of tftypes.Value to attr.Value
		// so it can be updated for any new type system validation interfaces. Note that the
		// original xattr.TypeWithValidate interface must set a path.Path,
		// which will always be incorrect in the context of functions.
		// Reference: https://github.com/hashicorp/terraform-plugin-framework/issues/589
		// Reference: https://github.com/hashicorp/terraform-plugin-framework/issues/893
		switch t := attrValue.(type) {
		case function.ValidateableParameter:
			resp := function.ValidateParameterResponse{}

			logging.FrameworkTrace(ctx, "Parameter value implements ValidateableParameter")
			logging.FrameworkTrace(ctx, "Calling provider defined Value ValidateParameter")

			t.ValidateParameter(ctx,
				function.ValidateParameterRequest{
					Position: pos,
				},
				&resp,
			)

			logging.FrameworkTrace(ctx, "Called provider defined Value ValidateParameter")

			if resp.Error != nil {
				funcError = function.ConcatFuncErrors(funcError, function.NewArgumentFuncError(
					pos,
					resp.Error.Error(),
				))

				continue
			}
		default:
			//nolint:staticcheck // xattr.TypeWithValidate is deprecated, but we still need to support it.
			if t, ok := parameterType.(xattr.TypeWithValidate); ok {
				logging.FrameworkTrace(ctx, "Parameter type implements TypeWithValidate")
				logging.FrameworkTrace(ctx, "Calling provider defined Type Validate")

				diags := t.Validate(ctx, tfValue, path.Empty())

				logging.FrameworkTrace(ctx, "Called provider defined Type Validate")

				funcErrFromDiags := function.FuncErrorFromDiags(ctx, diags)

				if funcErrFromDiags != nil {
					funcError = function.ConcatFuncErrors(funcError, function.NewArgumentFuncError(
						pos,
						funcErrFromDiags.Error()))

					continue
				}
			}
<<<<<<< HEAD
		}

		switch parameterWithValidators := parameter.(type) {
		case function.ParameterWithBoolValidators:
			for _, functionValidator := range parameterWithValidators.GetValidators() {
				boolValuable, ok := attrValue.(basetypes.BoolValuable)
				if !ok {
					funcError = function.ConcatFuncErrors(funcError, function.NewArgumentFuncError(
						pos,
						"Invalid Argument Type: "+
							"An unexpected error was encountered when converting the function argument from the protocol type. "+
							"This is always an issue in terraform-plugin-framework used to implement the provider and should be reported to the provider developers.\n\n"+
							"Please report this to the provider developer:\n\n"+
							fmt.Sprintf("Expected basetypes.BoolValuable at position %d", pos),
					))

					continue
				}
				boolVal, diags := boolValuable.ToBoolValue(ctx)
				if diags.HasError() {
					funcError = function.ConcatFuncErrors(funcError, function.FuncErrorFromDiags(ctx, diags))
					continue
				}
				req := function.BoolParameterValidatorRequest{
					ArgumentPosition: pos,
					Value:            boolVal,
				}
				resp := &function.BoolParameterValidatorResponse{}
				functionValidator.ValidateParameterBool(ctx, req, resp)
				if resp.Error != nil {
					funcError = function.ConcatFuncErrors(funcError, function.NewArgumentFuncError(
						pos,
						resp.Error.Error(),
					))
				}
			}
		case function.ParameterWithDynamicValidators:
			for _, functionValidator := range parameterWithValidators.GetValidators() {
				dynamicValuable, ok := attrValue.(basetypes.DynamicValuable)
				if !ok {
					funcError = function.ConcatFuncErrors(funcError, function.NewArgumentFuncError(
						pos,
						"Invalid Argument Type: "+
							"An unexpected error was encountered when converting the function argument from the protocol type. "+
							"This is always an issue in terraform-plugin-framework used to implement the provider and should be reported to the provider developers.\n\n"+
							"Please report this to the provider developer:\n\n"+
							fmt.Sprintf("Expected basetypes.DynamicValuable at position %d", pos),
					))

					continue
				}
				dynamicVal, diags := dynamicValuable.ToDynamicValue(ctx)
				if diags.HasError() {
					funcError = function.ConcatFuncErrors(funcError, function.FuncErrorFromDiags(ctx, diags))
					continue
				}
				req := function.DynamicParameterValidatorRequest{
					ArgumentPosition: pos,
					Value:            dynamicVal,
				}
				resp := &function.DynamicParameterValidatorResponse{}
				functionValidator.ValidateParameterDynamic(ctx, req, resp)
				if resp.Error != nil {
					funcError = function.ConcatFuncErrors(funcError, function.NewArgumentFuncError(
						pos,
						resp.Error.Error(),
					))
				}
			}
		case function.ParameterWithFloat64Validators:
			for _, functionValidator := range parameterWithValidators.GetValidators() {
				float64Valuable, ok := attrValue.(basetypes.Float64Valuable)
				if !ok {
					funcError = function.ConcatFuncErrors(funcError, function.NewArgumentFuncError(
						pos,
						"Invalid Argument Type: "+
							"An unexpected error was encountered when converting the function argument from the protocol type. "+
							"This is always an issue in terraform-plugin-framework used to implement the provider and should be reported to the provider developers.\n\n"+
							"Please report this to the provider developer:\n\n"+
							fmt.Sprintf("Expected basetypes.Float64Valuable at position %d", pos),
					))

					continue
				}
				float64Val, diags := float64Valuable.ToFloat64Value(ctx)
				if diags.HasError() {
					funcError = function.ConcatFuncErrors(funcError, function.FuncErrorFromDiags(ctx, diags))
					continue
				}
				req := function.Float64ParameterValidatorRequest{
					ArgumentPosition: pos,
					Value:            float64Val,
				}
				resp := &function.Float64ParameterValidatorResponse{}
				functionValidator.ValidateParameterFloat64(ctx, req, resp)
				if resp.Error != nil {
					funcError = function.ConcatFuncErrors(funcError, function.NewArgumentFuncError(
						pos,
						resp.Error.Error(),
					))
				}
			}
		case function.ParameterWithInt64Validators:
			for _, functionValidator := range parameterWithValidators.GetValidators() {
				int64Valuable, ok := attrValue.(basetypes.Int64Valuable)
				if !ok {
					funcError = function.ConcatFuncErrors(funcError, function.NewArgumentFuncError(
						pos,
						"Invalid Argument Type: "+
							"An unexpected error was encountered when converting the function argument from the protocol type. "+
							"This is always an issue in terraform-plugin-framework used to implement the provider and should be reported to the provider developers.\n\n"+
							"Please report this to the provider developer:\n\n"+
							fmt.Sprintf("Expected basetypes.Int64Valuable at position %d", pos),
					))

					continue
				}
				int64Val, diags := int64Valuable.ToInt64Value(ctx)
				if diags.HasError() {
					funcError = function.ConcatFuncErrors(funcError, function.FuncErrorFromDiags(ctx, diags))
					continue
				}
				req := function.Int64ParameterValidatorRequest{
					ArgumentPosition: pos,
					Value:            int64Val,
				}
				resp := &function.Int64ParameterValidatorResponse{}
				functionValidator.ValidateParameterInt64(ctx, req, resp)
				if resp.Error != nil {
					funcError = function.ConcatFuncErrors(funcError, function.NewArgumentFuncError(
						pos,
						resp.Error.Error(),
					))
				}
			}
		case function.ParameterWithListValidators:
			for _, functionValidator := range parameterWithValidators.GetValidators() {
				listValue, ok := attrValue.(basetypes.ListValuable)
				if !ok {
					funcError = function.ConcatFuncErrors(funcError, function.NewArgumentFuncError(
						pos,
						"Invalid Argument Type: "+
							"An unexpected error was encountered when converting the function argument from the protocol type. "+
							"This is always an issue in terraform-plugin-framework used to implement the provider and should be reported to the provider developers.\n\n"+
							"Please report this to the provider developer:\n\n"+
							fmt.Sprintf("Expected basetypes.ListValuable at position %d", pos),
					))

					continue
				}
				listVal, diags := listValue.ToListValue(ctx)
				if diags.HasError() {
					funcError = function.ConcatFuncErrors(funcError, function.FuncErrorFromDiags(ctx, diags))
					continue
				}
				req := function.ListParameterValidatorRequest{
					ArgumentPosition: pos,
					Value:            listVal,
				}
				resp := &function.ListParameterValidatorResponse{}
				functionValidator.ValidateParameterList(ctx, req, resp)
				if resp.Error != nil {
					funcError = function.ConcatFuncErrors(funcError, function.NewArgumentFuncError(
						pos,
						resp.Error.Error(),
					))
				}
			}
		case function.ParameterWithMapValidators:
			for _, functionValidator := range parameterWithValidators.GetValidators() {
				mapValuable, ok := attrValue.(basetypes.MapValuable)
				if !ok {
					funcError = function.ConcatFuncErrors(funcError, function.NewArgumentFuncError(
						pos,
						"Invalid Argument Type: "+
							"An unexpected error was encountered when converting the function argument from the protocol type. "+
							"This is always an issue in terraform-plugin-framework used to implement the provider and should be reported to the provider developers.\n\n"+
							"Please report this to the provider developer:\n\n"+
							fmt.Sprintf("Expected basetypes.MapValuable at position %d", pos),
					))

					continue
				}
				mapVal, diags := mapValuable.ToMapValue(ctx)
				if diags.HasError() {
					funcError = function.ConcatFuncErrors(funcError, function.FuncErrorFromDiags(ctx, diags))
					continue
				}
				req := function.MapParameterValidatorRequest{
					ArgumentPosition: pos,
					Value:            mapVal,
				}
				resp := &function.MapParameterValidatorResponse{}
				functionValidator.ValidateParameterMap(ctx, req, resp)
				if resp.Error != nil {
					funcError = function.ConcatFuncErrors(funcError, function.NewArgumentFuncError(
						pos,
						resp.Error.Error(),
					))
				}
			}
		case function.ParameterWithNumberValidators:
			for _, functionValidator := range parameterWithValidators.GetValidators() {
				numberValuable, ok := attrValue.(basetypes.NumberValuable)
				if !ok {
					funcError = function.ConcatFuncErrors(funcError, function.NewArgumentFuncError(
						pos,
						"Invalid Argument Type: "+
							"An unexpected error was encountered when converting the function argument from the protocol type. "+
							"This is always an issue in terraform-plugin-framework used to implement the provider and should be reported to the provider developers.\n\n"+
							"Please report this to the provider developer:\n\n"+
							fmt.Sprintf("Expected basetypes.NumberValuable at position %d", pos),
					))

					continue
				}
				numberVal, diags := numberValuable.ToNumberValue(ctx)
				if diags.HasError() {
					funcError = function.ConcatFuncErrors(funcError, function.FuncErrorFromDiags(ctx, diags))
					continue
				}
				req := function.NumberParameterValidatorRequest{
					ArgumentPosition: pos,
					Value:            numberVal,
				}
				resp := &function.NumberParameterValidatorResponse{}
				functionValidator.ValidateParameterNumber(ctx, req, resp)
				if resp.Error != nil {
					funcError = function.ConcatFuncErrors(funcError, function.NewArgumentFuncError(
						pos,
						resp.Error.Error(),
					))
				}
			}
		case function.ParameterWithObjectValidators:
			for _, functionValidator := range parameterWithValidators.GetValidators() {
				objectValuable, ok := attrValue.(basetypes.ObjectValuable)
				if !ok {
					funcError = function.ConcatFuncErrors(funcError, function.NewArgumentFuncError(
						pos,
						"Invalid Argument Type: "+
							"An unexpected error was encountered when converting the function argument from the protocol type. "+
							"This is always an issue in terraform-plugin-framework used to implement the provider and should be reported to the provider developers.\n\n"+
							"Please report this to the provider developer:\n\n"+
							fmt.Sprintf("Expected basetypes.ObjectValuable at position %d", pos),
					))

					continue
				}
				objectVal, diags := objectValuable.ToObjectValue(ctx)
				if diags.HasError() {
					funcError = function.ConcatFuncErrors(funcError, function.FuncErrorFromDiags(ctx, diags))
					continue
				}
				req := function.ObjectParameterValidatorRequest{
					ArgumentPosition: pos,
					Value:            objectVal,
				}
				resp := &function.ObjectParameterValidatorResponse{}
				functionValidator.ValidateParameterObject(ctx, req, resp)
				if resp.Error != nil {
					funcError = function.ConcatFuncErrors(funcError, function.NewArgumentFuncError(
						pos,
						resp.Error.Error(),
					))
				}
			}
		case function.ParameterWithSetValidators:
			for _, functionValidator := range parameterWithValidators.GetValidators() {
				setValuable, ok := attrValue.(basetypes.SetValuable)
				if !ok {
					funcError = function.ConcatFuncErrors(funcError, function.NewArgumentFuncError(
						pos,
						"Invalid Argument Type: "+
							"An unexpected error was encountered when converting the function argument from the protocol type. "+
							"This is always an issue in terraform-plugin-framework used to implement the provider and should be reported to the provider developers.\n\n"+
							"Please report this to the provider developer:\n\n"+
							fmt.Sprintf("Expected basetypes.SetValuable at position %d", pos),
					))

					continue
				}
				setVal, diags := setValuable.ToSetValue(ctx)
				if diags.HasError() {
					funcError = function.ConcatFuncErrors(funcError, function.FuncErrorFromDiags(ctx, diags))
					continue
				}
				req := function.SetParameterValidatorRequest{
					ArgumentPosition: pos,
					Value:            setVal,
				}
				resp := &function.SetParameterValidatorResponse{}
				functionValidator.ValidateParameterSet(ctx, req, resp)
				if resp.Error != nil {
					funcError = function.ConcatFuncErrors(funcError, function.NewArgumentFuncError(
						pos,
						resp.Error.Error(),
					))
				}
			}
		case function.ParameterWithStringValidators:
			for _, functionValidator := range parameterWithValidators.GetValidators() {
				stringValuable, ok := attrValue.(basetypes.StringValuable)
				if !ok {
					funcError = function.ConcatFuncErrors(funcError, function.NewArgumentFuncError(
						pos,
						"Invalid Argument Type: "+
							"An unexpected error was encountered when converting the function argument from the protocol type. "+
							"This is always an issue in terraform-plugin-framework used to implement the provider and should be reported to the provider developers.\n\n"+
							"Please report this to the provider developer:\n\n"+
							fmt.Sprintf("Expected basetypes.StringValuable at position %d", pos),
					))

					continue
				}
				stringVal, diags := stringValuable.ToStringValue(ctx)
				if diags.HasError() {
					funcError = function.ConcatFuncErrors(funcError, function.FuncErrorFromDiags(ctx, diags))
					continue
				}
				req := function.StringParameterValidatorRequest{
					ArgumentPosition: pos,
					Value:            stringVal,
				}
				resp := &function.StringParameterValidatorResponse{}
				functionValidator.ValidateParameterString(ctx, req, resp)
				if resp.Error != nil {
					funcError = function.ConcatFuncErrors(funcError, function.NewArgumentFuncError(
						pos,
						resp.Error.Error(),
					))
				}
			}
=======
>>>>>>> 4a9b6a38
		}

		if definition.VariadicParameter != nil && position >= len(definition.Parameters) {
			variadicValues = append(variadicValues, attrValue)

			continue
		}

		if funcError != nil {
			continue
		}

		argumentValues = append(argumentValues, attrValue)
	}

	if definition.VariadicParameter != nil {
		// MAINTAINER NOTE: Variadic parameters are represented as individual arguments in the CallFunction RPC and Terraform core applies the variadic parameter
		// type constraint to each argument individually. For developer convenience, the framework logic below, groups the variadic arguments into a
		// framework Tuple where each element type of the tuple matches the variadic parameter type.
		//
		// Previously, this logic utilized a framework List with an element type that matched the variadic parameter type. Using a List presented an issue with dynamic
		// variadic parameters, as each argument was allowed to be any type "individually", rather than having a single type constraint applied to all dynamic elements,
		// like a cty.List in Terraform. This eventually results in an error attempting to create a tftypes.List with multiple element types (when unwrapping from a framework
		// dynamic to a tftypes concrete value).
		//
		// While a framework List type can handle multiple dynamic values of different types (due to it's wrapping of dynamic values), `terraform-plugin-go` and `tftypes.List` cannot.
		// Currently, the logic for retrieving argument data is dependent on the tftypes package to utilize the framework reflection logic, requiring us to apply a type constraint
		// that is valid in Terraform core and `terraform-plugin-go`, which we are doing here with a Tuple.
		variadicType := definition.VariadicParameter.GetType()
		tupleTypes := make([]attr.Type, len(variadicValues))
		tupleValues := make([]attr.Value, len(variadicValues))
		for i, val := range variadicValues {
			tupleTypes[i] = variadicType
			tupleValues[i] = val
		}

		variadicValue, variadicValueDiags := basetypes.NewTupleValue(tupleTypes, tupleValues)

<<<<<<< HEAD
		if variadicValueDiags.HasError() {
			funcError = function.ConcatFuncErrors(funcError, function.FuncErrorFromDiags(ctx, variadicValueDiags))
=======
		funcError = function.ConcatFuncErrors(funcError, function.FuncErrorFromDiags(ctx, variadicValueDiags))

		if funcError != nil {
>>>>>>> 4a9b6a38
			return function.NewArgumentsData(argumentValues), funcError
		}

		argumentValues = append(argumentValues, variadicValue)
	}

	return function.NewArgumentsData(argumentValues), funcError
}<|MERGE_RESOLUTION|>--- conflicted
+++ resolved
@@ -157,7 +157,6 @@
 					continue
 				}
 			}
-<<<<<<< HEAD
 		}
 
 		switch parameterWithValidators := parameter.(type) {
@@ -491,8 +490,6 @@
 					))
 				}
 			}
-=======
->>>>>>> 4a9b6a38
 		}
 
 		if definition.VariadicParameter != nil && position >= len(definition.Parameters) {
@@ -531,14 +528,9 @@
 
 		variadicValue, variadicValueDiags := basetypes.NewTupleValue(tupleTypes, tupleValues)
 
-<<<<<<< HEAD
-		if variadicValueDiags.HasError() {
-			funcError = function.ConcatFuncErrors(funcError, function.FuncErrorFromDiags(ctx, variadicValueDiags))
-=======
 		funcError = function.ConcatFuncErrors(funcError, function.FuncErrorFromDiags(ctx, variadicValueDiags))
 
 		if funcError != nil {
->>>>>>> 4a9b6a38
 			return function.NewArgumentsData(argumentValues), funcError
 		}
 
