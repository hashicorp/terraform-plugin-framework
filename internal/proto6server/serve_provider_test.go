--- conflicted
+++ resolved
@@ -297,26 +297,12 @@
 
 func (t *testServeProvider) GetResources(_ context.Context) (map[string]tfsdk.ResourceType, diag.Diagnostics) {
 	return map[string]tfsdk.ResourceType{
-<<<<<<< HEAD
 		"test_one":                          testServeResourceTypeOne{},
 		"test_two":                          testServeResourceTypeTwo{},
 		"test_three":                        testServeResourceTypeThree{},
 		"test_attribute_plan_modifiers":     testServeResourceTypeAttributePlanModifiers{},
-		"test_config_validators":            testServeResourceTypeConfigValidators{},
 		"test_import_state":                 testServeResourceTypeImportState{},
 		"test_import_state_not_implemented": testServeResourceTypeImportStateNotImplemented{},
-		"test_validate_config":              testServeResourceTypeValidateConfig{},
-=======
-		"test_one":                           testServeResourceTypeOne{},
-		"test_two":                           testServeResourceTypeTwo{},
-		"test_three":                         testServeResourceTypeThree{},
-		"test_attribute_plan_modifiers":      testServeResourceTypeAttributePlanModifiers{},
-		"test_import_state":                  testServeResourceTypeImportState{},
-		"test_import_state_not_implemented":  testServeResourceTypeImportStateNotImplemented{},
-		"test_upgrade_state":                 testServeResourceTypeUpgradeState{},
-		"test_upgrade_state_empty":           testServeResourceTypeUpgradeStateEmpty{},
-		"test_upgrade_state_not_implemented": testServeResourceTypeUpgradeStateNotImplemented{},
->>>>>>> 051bdd78
 	}, nil
 }
 
