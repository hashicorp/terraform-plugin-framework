// Copyright (c) HashiCorp, Inc.
// SPDX-License-Identifier: MPL-2.0

package fromproto6_test

import (
	"bytes"
	"context"
	"math/big"
	"testing"

	"github.com/google/go-cmp/cmp"
	"github.com/hashicorp/terraform-plugin-go/tfprotov6"
	"github.com/hashicorp/terraform-plugin-go/tftypes"
	"github.com/hashicorp/terraform-plugin-log/tflogtest"

	"github.com/hashicorp/terraform-plugin-framework/attr"
	"github.com/hashicorp/terraform-plugin-framework/function"
	"github.com/hashicorp/terraform-plugin-framework/internal/fromproto6"
	"github.com/hashicorp/terraform-plugin-framework/internal/testing/testtypes"
<<<<<<< HEAD
	"github.com/hashicorp/terraform-plugin-framework/internal/testing/testvalidator"
	"github.com/hashicorp/terraform-plugin-framework/types"
=======
>>>>>>> 4a9b6a38
	"github.com/hashicorp/terraform-plugin-framework/types/basetypes"
)

func TestArgumentsData(t *testing.T) {
	t.Parallel()

	testCases := map[string]struct {
		input             []*tfprotov6.DynamicValue
		definition        function.Definition
		expected          function.ArgumentsData
		expectedFuncError *function.FuncError
		expectedLog       []map[string]interface{}
	}{
		"nil": {
			input:      nil,
			definition: function.Definition{},
			expected:   function.ArgumentsData{},
		},
		"empty": {
			input:      []*tfprotov6.DynamicValue{},
			definition: function.Definition{},
			expected:   function.ArgumentsData{},
		},
		"mismatched-arguments-too-few-arguments": {
			input: []*tfprotov6.DynamicValue{
				DynamicValueMust(tftypes.NewValue(tftypes.Bool, nil)),
			},
			definition: function.Definition{
				Parameters: []function.Parameter{
					function.BoolParameter{},
					function.BoolParameter{},
				},
			},
			expected: function.ArgumentsData{},
			expectedFuncError: function.NewFuncError(
				"Unexpected Function Arguments Data: " +
					"The provider received an unexpected number of function arguments from Terraform for the given function definition. " +
					"This is always an issue in terraform-plugin-framework or Terraform itself and should be reported to the provider developers.\n\n" +
					"Expected function arguments: 2\n" +
					"Given function arguments: 1",
			),
		},
		"mismatched-arguments-too-many-arguments": {
			input: []*tfprotov6.DynamicValue{
				DynamicValueMust(tftypes.NewValue(tftypes.Bool, nil)),
				DynamicValueMust(tftypes.NewValue(tftypes.Bool, nil)),
			},
			definition: function.Definition{
				Parameters: []function.Parameter{
					function.BoolParameter{},
				},
			},
			expected: function.ArgumentsData{},
			expectedFuncError: function.NewFuncError(
				"Unexpected Function Arguments Data: " +
					"The provider received an unexpected number of function arguments from Terraform for the given function definition. " +
					"This is always an issue in terraform-plugin-framework or Terraform itself and should be reported to the provider developers.\n\n" +
					"Expected function arguments: 1\n" +
					"Given function arguments: 2",
			),
		},
		"mismatched-arguments-type": {
			input: []*tfprotov6.DynamicValue{
				DynamicValueMust(tftypes.NewValue(tftypes.Bool, true)),
			},
			definition: function.Definition{
				Parameters: []function.Parameter{
					function.StringParameter{},
				},
			},
			expected: function.ArgumentsData{},
			expectedFuncError: function.NewArgumentFuncError(
				0,
				"Unable to Convert Function Argument: "+
					"An unexpected error was encountered when converting the function argument from the protocol type. "+
					"This is always an issue in terraform-plugin-framework used to implement the provider and should be reported to the provider developers.\n\n"+
					"Please report this to the provider developer:\n\n"+
					"Unable to unmarshal DynamicValue at position 0: error decoding string: msgpack: invalid code=c3 decoding string/bytes length",
			),
		},
		"parameters-zero": {
			input:      []*tfprotov6.DynamicValue{},
			definition: function.Definition{},
			expected:   function.NewArgumentsData(nil),
		},
		"parameters-one": {
			input: []*tfprotov6.DynamicValue{
				DynamicValueMust(tftypes.NewValue(tftypes.Bool, true)),
			},
			definition: function.Definition{
				Parameters: []function.Parameter{
					function.BoolParameter{},
				},
			},
			expected: function.NewArgumentsData([]attr.Value{
				basetypes.NewBoolValue(true),
			}),
		},
		"parameters-one-CustomType": {
			input: []*tfprotov6.DynamicValue{
				DynamicValueMust(tftypes.NewValue(tftypes.Bool, true)),
			},
			definition: function.Definition{
				Parameters: []function.Parameter{
					function.BoolParameter{
						CustomType: testtypes.BoolType{},
					},
				},
			},
			expected: function.NewArgumentsData([]attr.Value{
				testtypes.Bool{
					Bool: basetypes.NewBoolValue(true),
				},
			}),
		},
		"parameters-one-TypeWithValidation-error": {
			input: []*tfprotov6.DynamicValue{
				DynamicValueMust(tftypes.NewValue(tftypes.Bool, true)),
			},
			definition: function.Definition{
				Parameters: []function.Parameter{
					function.BoolParameter{
						CustomType: testtypes.BoolTypeWithValidateError{},
					},
				},
			},
			expected: function.NewArgumentsData(nil),
			expectedFuncError: function.NewArgumentFuncError(
				0,
				"Error Diagnostic: This is an error.",
			),
		},
		"parameters-one-TypeWithParameterValidation-error": {
			input: []*tfprotov6.DynamicValue{
				DynamicValueMust(tftypes.NewValue(tftypes.Bool, true)),
			},
			definition: function.Definition{
				Parameters: []function.Parameter{
					function.BoolParameter{
						CustomType: testtypes.BoolTypeWithValidateParameterError{},
					},
				},
			},
			expected: function.NewArgumentsData(nil),
			expectedFuncError: function.NewArgumentFuncError(
				0,
				"This is a function error",
			),
		},
		"parameters-one-TypeWithValidation-warning": {
			input: []*tfprotov6.DynamicValue{
				DynamicValueMust(tftypes.NewValue(tftypes.Bool, true)),
			},
			definition: function.Definition{
				Parameters: []function.Parameter{
					function.BoolParameter{
						CustomType: testtypes.BoolTypeWithValidateWarning{},
					},
				},
			},
			expected: function.NewArgumentsData([]attr.Value{
				testtypes.Bool{
					Bool: basetypes.NewBoolValue(true),
				},
			}),
			expectedLog: []map[string]interface{}{
				{
					"@level":   "warn",
					"@message": "warning: call function",
					"@module":  "provider",
					"detail":   "This is a warning.",
					"summary":  "Warning Diagnostic",
				},
			},
		},
		"parameters-one-variadicparameter-zero": {
			input: []*tfprotov6.DynamicValue{
				DynamicValueMust(tftypes.NewValue(tftypes.Bool, true)),
			},
			definition: function.Definition{
				Parameters: []function.Parameter{
					function.BoolParameter{},
				},
				VariadicParameter: function.StringParameter{},
			},
			expected: function.NewArgumentsData([]attr.Value{
				basetypes.NewBoolValue(true),
				basetypes.NewTupleValueMust(
					[]attr.Type{},
					[]attr.Value{},
				),
			}),
		},
		"parameters-one-variadicparameter-one": {
			input: []*tfprotov6.DynamicValue{
				DynamicValueMust(tftypes.NewValue(tftypes.Bool, true)),
				DynamicValueMust(tftypes.NewValue(tftypes.String, "varg-arg1")),
			},
			definition: function.Definition{
				Parameters: []function.Parameter{
					function.BoolParameter{},
				},
				VariadicParameter: function.StringParameter{},
			},
			expected: function.NewArgumentsData([]attr.Value{
				basetypes.NewBoolValue(true),
				basetypes.NewTupleValueMust(
					[]attr.Type{
						basetypes.StringType{},
					},
					[]attr.Value{
						basetypes.NewStringValue("varg-arg1"),
					},
				),
			}),
		},
		"parameters-one-variadicparameter-multiple": {
			input: []*tfprotov6.DynamicValue{
				DynamicValueMust(tftypes.NewValue(tftypes.Bool, true)),
				DynamicValueMust(tftypes.NewValue(tftypes.String, "varg-arg1")),
				DynamicValueMust(tftypes.NewValue(tftypes.String, "varg-arg2")),
			},
			definition: function.Definition{
				Parameters: []function.Parameter{
					function.BoolParameter{},
				},
				VariadicParameter: function.StringParameter{},
			},
			expected: function.NewArgumentsData([]attr.Value{
				basetypes.NewBoolValue(true),
				basetypes.NewTupleValueMust(
					[]attr.Type{
						basetypes.StringType{},
						basetypes.StringType{},
					},
					[]attr.Value{
						basetypes.NewStringValue("varg-arg1"),
						basetypes.NewStringValue("varg-arg2"),
					},
				),
			}),
		},
		"parameters-multiple": {
			input: []*tfprotov6.DynamicValue{
				DynamicValueMust(tftypes.NewValue(tftypes.Bool, true)),
				DynamicValueMust(tftypes.NewValue(tftypes.Bool, false)),
			},
			definition: function.Definition{
				Parameters: []function.Parameter{
					function.BoolParameter{},
					function.BoolParameter{},
				},
			},
			expected: function.NewArgumentsData([]attr.Value{
				basetypes.NewBoolValue(true),
				basetypes.NewBoolValue(false),
			}),
		},
		"parameters-multiple-TypeWithValidation-error": {
			input: []*tfprotov6.DynamicValue{
				DynamicValueMust(tftypes.NewValue(tftypes.Bool, true)),
				DynamicValueMust(tftypes.NewValue(tftypes.Bool, false)),
			},
			definition: function.Definition{
				Parameters: []function.Parameter{
					function.BoolParameter{},
					function.BoolParameter{
						CustomType: testtypes.BoolTypeWithValidateError{},
					},
				},
			},
			expected: function.NewArgumentsData([]attr.Value{
				basetypes.NewBoolValue(true),
			}),
			expectedFuncError: function.NewArgumentFuncError(
				1,
				"Error Diagnostic: This is an error.",
			),
		},
		"parameters-multiple-TypeWithParameterValidation-error": {
			input: []*tfprotov6.DynamicValue{
				DynamicValueMust(tftypes.NewValue(tftypes.Bool, true)),
				DynamicValueMust(tftypes.NewValue(tftypes.Bool, false)),
			},
			definition: function.Definition{
				Parameters: []function.Parameter{
					function.BoolParameter{},
					function.BoolParameter{
						CustomType: testtypes.BoolTypeWithValidateParameterError{},
					},
				},
			},
			expected: function.NewArgumentsData([]attr.Value{
				basetypes.NewBoolValue(true),
			}),
			expectedFuncError: function.NewArgumentFuncError(
				1,
				"This is a function error",
			),
		},
		"parameters-multiple-TypeWithValidation-warning": {
			input: []*tfprotov6.DynamicValue{
				DynamicValueMust(tftypes.NewValue(tftypes.Bool, true)),
				DynamicValueMust(tftypes.NewValue(tftypes.Bool, false)),
			},
			definition: function.Definition{
				Parameters: []function.Parameter{
					function.BoolParameter{
						CustomType: testtypes.BoolTypeWithValidateWarning{},
					},
					function.BoolParameter{
						CustomType: testtypes.BoolTypeWithValidateWarning{},
					},
				},
			},
			expected: function.NewArgumentsData([]attr.Value{
				testtypes.Bool{
					Bool:      basetypes.NewBoolValue(true),
					CreatedBy: testtypes.BoolTypeWithValidateWarning{},
				},
				testtypes.Bool{
					Bool:      basetypes.NewBoolValue(false),
					CreatedBy: testtypes.BoolTypeWithValidateWarning{},
				},
			}),
			expectedLog: []map[string]interface{}{
				{
					"@level":   "warn",
					"@message": "warning: call function",
					"@module":  "provider",
					"detail":   "This is a warning.",
					"summary":  "Warning Diagnostic",
				},
				{
					"@level":   "warn",
					"@message": "warning: call function",
					"@module":  "provider",
					"detail":   "This is a warning.",
					"summary":  "Warning Diagnostic",
				},
			},
		},
		"parameters-multiple-TypeWithValidation-warning-error": {
			input: []*tfprotov6.DynamicValue{
				DynamicValueMust(tftypes.NewValue(tftypes.Bool, true)),
				DynamicValueMust(tftypes.NewValue(tftypes.Bool, false)),
			},
			definition: function.Definition{
				Parameters: []function.Parameter{
					function.BoolParameter{
						CustomType: testtypes.BoolTypeWithValidateWarning{},
					},
					function.BoolParameter{
						CustomType: testtypes.BoolTypeWithValidateError{},
					},
				},
			},
			expected: function.NewArgumentsData([]attr.Value{
				testtypes.Bool{
					Bool:      basetypes.NewBoolValue(true),
					CreatedBy: testtypes.BoolTypeWithValidateWarning{},
				},
			}),
			expectedFuncError: function.NewArgumentFuncError(
				1,
				"Error Diagnostic: This is an error.",
			),
			expectedLog: []map[string]interface{}{
				{
					"@level":   "warn",
					"@message": "warning: call function",
					"@module":  "provider",
					"detail":   "This is a warning.",
					"summary":  "Warning Diagnostic",
				},
			},
		},
		"parameters-multiple-variadicparameter-zero": {
			input: []*tfprotov6.DynamicValue{
				DynamicValueMust(tftypes.NewValue(tftypes.Bool, true)),
				DynamicValueMust(tftypes.NewValue(tftypes.Bool, false)),
			},
			definition: function.Definition{
				Parameters: []function.Parameter{
					function.BoolParameter{},
					function.BoolParameter{},
				},
				VariadicParameter: function.StringParameter{},
			},
			expected: function.NewArgumentsData([]attr.Value{
				basetypes.NewBoolValue(true),
				basetypes.NewBoolValue(false),
				basetypes.NewTupleValueMust(
					[]attr.Type{},
					[]attr.Value{},
				),
			}),
		},
		"parameters-multiple-variadicparameter-one": {
			input: []*tfprotov6.DynamicValue{
				DynamicValueMust(tftypes.NewValue(tftypes.Bool, true)),
				DynamicValueMust(tftypes.NewValue(tftypes.Bool, false)),
				DynamicValueMust(tftypes.NewValue(tftypes.String, "varg-arg2")),
			},
			definition: function.Definition{
				Parameters: []function.Parameter{
					function.BoolParameter{},
					function.BoolParameter{},
				},
				VariadicParameter: function.StringParameter{},
			},
			expected: function.NewArgumentsData([]attr.Value{
				basetypes.NewBoolValue(true),
				basetypes.NewBoolValue(false),
				basetypes.NewTupleValueMust(
					[]attr.Type{
						basetypes.StringType{},
					},
					[]attr.Value{
						basetypes.NewStringValue("varg-arg2"),
					},
				),
			}),
		},
		"parameters-multiple-variadicparameter-multiple": {
			input: []*tfprotov6.DynamicValue{
				DynamicValueMust(tftypes.NewValue(tftypes.Bool, true)),
				DynamicValueMust(tftypes.NewValue(tftypes.Bool, false)),
				DynamicValueMust(tftypes.NewValue(tftypes.String, "varg-arg2")),
				DynamicValueMust(tftypes.NewValue(tftypes.String, "varg-arg3")),
			},
			definition: function.Definition{
				Parameters: []function.Parameter{
					function.BoolParameter{},
					function.BoolParameter{},
				},
				VariadicParameter: function.StringParameter{},
			},
			expected: function.NewArgumentsData([]attr.Value{
				basetypes.NewBoolValue(true),
				basetypes.NewBoolValue(false),
				basetypes.NewTupleValueMust(
					[]attr.Type{
						basetypes.StringType{},
						basetypes.StringType{},
					},
					[]attr.Value{
						basetypes.NewStringValue("varg-arg2"),
						basetypes.NewStringValue("varg-arg3"),
					},
				),
			}),
		},
		"variadicparameter-zero": {
			input: []*tfprotov6.DynamicValue{},
			definition: function.Definition{
				VariadicParameter: function.StringParameter{},
			},
			expected: function.NewArgumentsData([]attr.Value{
				basetypes.NewTupleValueMust(
					[]attr.Type{},
					[]attr.Value{},
				),
			}),
		},
		"variadicparameter-one": {
			input: []*tfprotov6.DynamicValue{
				DynamicValueMust(tftypes.NewValue(tftypes.String, "varg-arg0")),
			},
			definition: function.Definition{
				VariadicParameter: function.StringParameter{},
			},
			expected: function.NewArgumentsData([]attr.Value{
				basetypes.NewTupleValueMust(
					[]attr.Type{
						basetypes.StringType{},
					},
					[]attr.Value{
						basetypes.NewStringValue("varg-arg0"),
					},
				),
			}),
		},
		"variadicparameter-one-CustomType": {
			input: []*tfprotov6.DynamicValue{
				DynamicValueMust(tftypes.NewValue(tftypes.String, "varg-arg0")),
			},
			definition: function.Definition{
				VariadicParameter: function.StringParameter{
					CustomType: testtypes.StringType{},
				},
			},
			expected: function.NewArgumentsData([]attr.Value{
				basetypes.NewTupleValueMust(
					[]attr.Type{
						testtypes.StringType{},
					},
					[]attr.Value{
						testtypes.String{
							CreatedBy:      testtypes.StringType{},
							InternalString: basetypes.NewStringValue("varg-arg0"),
						},
					},
				),
			}),
		},
		"variadicparameter-one-TypeWithValidation-error": {
			input: []*tfprotov6.DynamicValue{
				DynamicValueMust(tftypes.NewValue(tftypes.String, "varg-arg0")),
			},
			definition: function.Definition{
				VariadicParameter: function.StringParameter{
					CustomType: testtypes.StringTypeWithValidateError{},
				},
			},
<<<<<<< HEAD
			expected: function.NewArgumentsData([]attr.Value{
				basetypes.NewTupleValueMust([]attr.Type{}, []attr.Value{}),
			}),
=======
			expected: function.NewArgumentsData(nil),
>>>>>>> 4a9b6a38
			expectedFuncError: function.NewArgumentFuncError(
				0,
				"Error Diagnostic: This is an error.",
			),
		},
		"variadicparameter-one-TypeWithParameterValidation-error": {
			input: []*tfprotov6.DynamicValue{
				DynamicValueMust(tftypes.NewValue(tftypes.String, "varg-arg0")),
			},
			definition: function.Definition{
				VariadicParameter: function.StringParameter{
					CustomType: testtypes.StringTypeWithValidateParameterError{},
				},
			},
<<<<<<< HEAD
			expected: function.NewArgumentsData([]attr.Value{
				basetypes.NewTupleValueMust([]attr.Type{}, []attr.Value{}),
			}),
=======
			expected: function.NewArgumentsData(nil),
>>>>>>> 4a9b6a38
			expectedFuncError: function.NewArgumentFuncError(
				0,
				"This is a function error",
			),
		},
		"variadicparameter-one-TypeWithValidation-warning": {
			input: []*tfprotov6.DynamicValue{
				DynamicValueMust(tftypes.NewValue(tftypes.String, "varg-arg0")),
			},
			definition: function.Definition{
				VariadicParameter: function.StringParameter{
					CustomType: testtypes.StringTypeWithValidateWarning{},
				},
			},
			expected: function.NewArgumentsData([]attr.Value{
				basetypes.NewTupleValueMust(
					[]attr.Type{
						testtypes.StringTypeWithValidateWarning{},
					},
					[]attr.Value{
						testtypes.String{
							CreatedBy:      testtypes.StringTypeWithValidateWarning{},
							InternalString: basetypes.NewStringValue("varg-arg0"),
						},
					},
				),
			}),
			expectedLog: []map[string]interface{}{
				{
					"@level":   "warn",
					"@message": "warning: call function",
					"@module":  "provider",
					"detail":   "This is a warning.",
					"summary":  "Warning Diagnostic",
				},
			},
		},
		"variadicparameter-multiple": {
			input: []*tfprotov6.DynamicValue{
				DynamicValueMust(tftypes.NewValue(tftypes.String, "varg-arg0")),
				DynamicValueMust(tftypes.NewValue(tftypes.String, "varg-arg1")),
			},
			definition: function.Definition{
				VariadicParameter: function.StringParameter{},
			},
			expected: function.NewArgumentsData([]attr.Value{
				basetypes.NewTupleValueMust(
					[]attr.Type{
						basetypes.StringType{},
						basetypes.StringType{},
					},
					[]attr.Value{
						basetypes.NewStringValue("varg-arg0"),
						basetypes.NewStringValue("varg-arg1"),
					},
				),
			}),
		},
		"variadicparameter-multiple-TypeWithValidation-error": {
			input: []*tfprotov6.DynamicValue{
				DynamicValueMust(tftypes.NewValue(tftypes.String, "varg-arg0")),
				DynamicValueMust(tftypes.NewValue(tftypes.String, "varg-arg1")),
			},
			definition: function.Definition{
				VariadicParameter: function.StringParameter{
					CustomType: testtypes.StringTypeWithValidateError{},
				},
			},
<<<<<<< HEAD
			expected: function.NewArgumentsData([]attr.Value{
				basetypes.NewTupleValueMust([]attr.Type{}, []attr.Value{}),
			}),
=======
			expected: function.NewArgumentsData(nil),
>>>>>>> 4a9b6a38
			expectedFuncError: function.NewArgumentFuncError(
				0,
				"Error Diagnostic: This is an error.\nError Diagnostic: This is an error.",
			),
		},
		"variadicparameter-multiple-TypeWithParameterValidation-error": {
			input: []*tfprotov6.DynamicValue{
				DynamicValueMust(tftypes.NewValue(tftypes.String, "varg-arg0")),
				DynamicValueMust(tftypes.NewValue(tftypes.String, "varg-arg1")),
			},
			definition: function.Definition{
				VariadicParameter: function.StringParameter{
					CustomType: testtypes.StringTypeWithValidateParameterError{},
				},
			},
<<<<<<< HEAD
			expected: function.NewArgumentsData([]attr.Value{
				basetypes.NewTupleValueMust([]attr.Type{}, []attr.Value{}),
			}),
=======
			expected: function.NewArgumentsData(nil),
>>>>>>> 4a9b6a38
			expectedFuncError: function.NewArgumentFuncError(
				0,
				"This is a function error\nThis is a function error",
			),
		},
		"variadicparameter-multiple-TypeWithValidation-warning": {
			input: []*tfprotov6.DynamicValue{
				DynamicValueMust(tftypes.NewValue(tftypes.String, "varg-arg0")),
				DynamicValueMust(tftypes.NewValue(tftypes.String, "varg-arg1")),
			},
			definition: function.Definition{
				VariadicParameter: function.StringParameter{
					CustomType: testtypes.StringTypeWithValidateWarning{},
				},
			},
			expected: function.NewArgumentsData([]attr.Value{
				basetypes.NewTupleValueMust(
					[]attr.Type{
						testtypes.StringTypeWithValidateWarning{},
						testtypes.StringTypeWithValidateWarning{},
					},
					[]attr.Value{
						testtypes.String{
							CreatedBy:      testtypes.StringTypeWithValidateWarning{},
							InternalString: basetypes.NewStringValue("varg-arg0"),
						},
						testtypes.String{
							CreatedBy:      testtypes.StringTypeWithValidateWarning{},
							InternalString: basetypes.NewStringValue("varg-arg1"),
						},
					},
				),
			}),
			expectedLog: []map[string]interface{}{
				{
					"@level":   "warn",
					"@message": "warning: call function",
					"@module":  "provider",
					"detail":   "This is a warning.",
					"summary":  "Warning Diagnostic",
				},
				{
					"@level":   "warn",
					"@message": "warning: call function",
					"@module":  "provider",
					"detail":   "This is a warning.",
					"summary":  "Warning Diagnostic",
				},
			},
		},
	}

	for name, testCase := range testCases {
		name, testCase := name, testCase

		t.Run(name, func(t *testing.T) {
			t.Parallel()

			var output bytes.Buffer

			ctx := tflogtest.RootLogger(context.Background(), &output)

			got, diags := fromproto6.ArgumentsData(ctx, testCase.input, testCase.definition)

			entries, err := tflogtest.MultilineJSONDecode(&output)

			if err != nil {
				t.Fatalf("unable to read multiple line JSON: %s", err)
			}

			if diff := cmp.Diff(got, testCase.expected); diff != "" {
				t.Errorf("unexpected difference: %s", diff)
			}

			if diff := cmp.Diff(diags, testCase.expectedFuncError); diff != "" {
				t.Errorf("unexpected diagnostics difference: %s", diff)
			}

			if diff := cmp.Diff(entries, testCase.expectedLog); diff != "" {
				t.Errorf("unexpected difference: %s", diff)
			}
		})
	}
}

func TestArgumentsData_ParameterValidators(t *testing.T) {
	t.Parallel()

	testCases := map[string]struct {
		input             []*tfprotov6.DynamicValue
		definition        function.Definition
		expected          function.ArgumentsData
		expectedFuncError *function.FuncError
	}{
		"bool-parameter-Validators": {
			input: []*tfprotov6.DynamicValue{
				DynamicValueMust(tftypes.NewValue(tftypes.Bool, true)),
			},
			definition: function.Definition{
				Parameters: []function.Parameter{
					function.BoolParameter{
						Validators: []function.BoolParameterValidator{
							testvalidator.Bool{
								ValidateMethod: func(ctx context.Context, req function.BoolParameterValidatorRequest, resp *function.BoolParameterValidatorResponse) {
									got := req.Value
									expected := types.BoolValue(true)

									if !got.Equal(expected) {
										resp.Error = function.NewArgumentFuncError(
											req.ArgumentPosition,
											"Error Diagnostic: This is an error.",
										)
									}
								},
							},
						},
					},
				},
			},
			expected: function.NewArgumentsData([]attr.Value{
				basetypes.NewBoolValue(true),
			}),
		},
		"bool-parameter-Validators-error": {
			input: []*tfprotov6.DynamicValue{
				DynamicValueMust(tftypes.NewValue(tftypes.Bool, true)),
			},
			definition: function.Definition{
				Parameters: []function.Parameter{
					function.BoolParameter{
						Validators: []function.BoolParameterValidator{
							testvalidator.Bool{
								ValidateMethod: func(ctx context.Context, req function.BoolParameterValidatorRequest, resp *function.BoolParameterValidatorResponse) {
									got := req.Value
									expected := types.BoolValue(false)

									if !got.Equal(expected) {
										resp.Error = function.NewArgumentFuncError(
											req.ArgumentPosition,
											"Error Diagnostic: This is an error.",
										)
									}
								},
							},
						},
					},
				},
			},
			expected: function.NewArgumentsData([]attr.Value{}),
			expectedFuncError: function.NewArgumentFuncError(
				0, "Error Diagnostic: This is an error.",
			),
		},
		"bool-parameter-Validators-multiple-errors": {
			input: []*tfprotov6.DynamicValue{
				DynamicValueMust(tftypes.NewValue(tftypes.Bool, true)),
			},
			definition: function.Definition{
				Parameters: []function.Parameter{
					function.BoolParameter{
						Validators: []function.BoolParameterValidator{
							testvalidator.Bool{
								ValidateMethod: func(ctx context.Context, req function.BoolParameterValidatorRequest, resp *function.BoolParameterValidatorResponse) {
									got := req.Value
									expected := types.BoolValue(false)

									if !got.Equal(expected) {
										resp.Error = function.NewArgumentFuncError(
											req.ArgumentPosition,
											"Error Diagnostic: error 1.",
										)
									}
								},
							},
							testvalidator.Bool{
								ValidateMethod: func(ctx context.Context, req function.BoolParameterValidatorRequest, resp *function.BoolParameterValidatorResponse) {
									got := req.Value
									expected := types.BoolValue(false)

									if !got.Equal(expected) {
										resp.Error = function.NewArgumentFuncError(
											req.ArgumentPosition,
											"Error Diagnostic: error 2.",
										)
									}
								},
							},
						},
					},
				},
			},
			expected: function.NewArgumentsData([]attr.Value{}),
			expectedFuncError: function.NewArgumentFuncError(
				0, "Error Diagnostic: error 1."+
					"\nError Diagnostic: error 2.",
			),
		},
		"bool-parameter-custom-type-Validators": {
			input: []*tfprotov6.DynamicValue{
				DynamicValueMust(tftypes.NewValue(tftypes.Bool, true)),
			},
			definition: function.Definition{
				Parameters: []function.Parameter{
					function.BoolParameter{
						CustomType: testtypes.BoolType{},
						Validators: []function.BoolParameterValidator{
							testvalidator.Bool{
								ValidateMethod: func(ctx context.Context, req function.BoolParameterValidatorRequest, resp *function.BoolParameterValidatorResponse) {
									got := req.Value
									expected := types.BoolValue(true)

									if !got.Equal(expected) {
										resp.Error = function.NewArgumentFuncError(
											req.ArgumentPosition,
											"Error Diagnostic: This is an error.",
										)
									}
								},
							},
						},
					},
				},
			},
			expected: function.NewArgumentsData([]attr.Value{
				testtypes.Bool{
					Bool: basetypes.NewBoolValue(true),
				},
			}),
		},
		"bool-parameter-custom-type-Validators-error": {
			input: []*tfprotov6.DynamicValue{
				DynamicValueMust(tftypes.NewValue(tftypes.Bool, true)),
			},
			definition: function.Definition{
				Parameters: []function.Parameter{
					function.BoolParameter{
						CustomType: testtypes.BoolType{},
						Validators: []function.BoolParameterValidator{
							testvalidator.Bool{
								ValidateMethod: func(ctx context.Context, req function.BoolParameterValidatorRequest, resp *function.BoolParameterValidatorResponse) {
									got := req.Value
									expected := types.BoolValue(false)

									if !got.Equal(expected) {
										resp.Error = function.NewArgumentFuncError(
											req.ArgumentPosition,
											"Error Diagnostic: This is an error.",
										)
									}
								},
							},
						},
					},
				},
			},
			expected: function.NewArgumentsData([]attr.Value{}),
			expectedFuncError: function.NewArgumentFuncError(
				0, "Error Diagnostic: This is an error.",
			),
		},
		"dynamic-parameter-Validators": {
			input: []*tfprotov6.DynamicValue{
				createDynamicValue(tftypes.NewValue(tftypes.Bool, true)),
			},
			definition: function.Definition{
				Parameters: []function.Parameter{
					function.DynamicParameter{
						Validators: []function.DynamicParameterValidator{
							testvalidator.Dynamic{
								ValidateMethod: func(ctx context.Context, req function.DynamicParameterValidatorRequest, resp *function.DynamicParameterValidatorResponse) {
									got := req.Value
									expected := types.DynamicValue(types.BoolValue(true))

									if !got.Equal(expected) {
										resp.Error = function.NewArgumentFuncError(
											req.ArgumentPosition,
											"Error Diagnostic: This is an error.",
										)
									}
								},
							},
						},
					},
				},
			},
			expected: function.NewArgumentsData([]attr.Value{
				basetypes.NewDynamicValue(types.BoolValue(true)),
			}),
		},
		"dynamic-parameter-Validators-error": {
			input: []*tfprotov6.DynamicValue{
				createDynamicValue(tftypes.NewValue(tftypes.Bool, true)),
			},
			definition: function.Definition{
				Parameters: []function.Parameter{
					function.DynamicParameter{
						Validators: []function.DynamicParameterValidator{
							testvalidator.Dynamic{
								ValidateMethod: func(ctx context.Context, req function.DynamicParameterValidatorRequest, resp *function.DynamicParameterValidatorResponse) {
									got := req.Value
									expected := types.DynamicValue(types.BoolValue(false))

									if !got.Equal(expected) {
										resp.Error = function.NewArgumentFuncError(
											req.ArgumentPosition,
											"Error Diagnostic: This is an error.",
										)
									}
								},
							},
						},
					},
				},
			},
			expected: function.NewArgumentsData([]attr.Value{}),
			expectedFuncError: function.NewArgumentFuncError(
				0, "Error Diagnostic: This is an error.",
			),
		},
		"dynamic-parameter-Validators-multiple-errors": {
			input: []*tfprotov6.DynamicValue{
				createDynamicValue(tftypes.NewValue(tftypes.Bool, true)),
			},
			definition: function.Definition{
				Parameters: []function.Parameter{
					function.DynamicParameter{
						Validators: []function.DynamicParameterValidator{
							testvalidator.Dynamic{
								ValidateMethod: func(ctx context.Context, req function.DynamicParameterValidatorRequest, resp *function.DynamicParameterValidatorResponse) {
									got := req.Value
									expected := types.DynamicValue(types.BoolValue(false))

									if !got.Equal(expected) {
										resp.Error = function.NewArgumentFuncError(
											req.ArgumentPosition,
											"Error Diagnostic: error 1.",
										)
									}
								},
							},
							testvalidator.Dynamic{
								ValidateMethod: func(ctx context.Context, req function.DynamicParameterValidatorRequest, resp *function.DynamicParameterValidatorResponse) {
									got := req.Value
									expected := types.DynamicValue(types.BoolValue(false))

									if !got.Equal(expected) {
										resp.Error = function.NewArgumentFuncError(
											req.ArgumentPosition,
											"Error Diagnostic: error 2.",
										)
									}
								},
							},
						},
					},
				},
			},
			expected: function.NewArgumentsData([]attr.Value{}),
			expectedFuncError: function.NewArgumentFuncError(
				0, "Error Diagnostic: error 1."+
					"\nError Diagnostic: error 2.",
			),
		},
		"dynamic-parameter-custom-type-Validators": {
			input: []*tfprotov6.DynamicValue{
				createDynamicValue(tftypes.NewValue(tftypes.Bool, true)),
			},
			definition: function.Definition{
				Parameters: []function.Parameter{
					function.DynamicParameter{
						CustomType: testtypes.DynamicType{},
						Validators: []function.DynamicParameterValidator{
							testvalidator.Dynamic{
								ValidateMethod: func(ctx context.Context, req function.DynamicParameterValidatorRequest, resp *function.DynamicParameterValidatorResponse) {
									got := req.Value
									expected := types.DynamicValue(types.BoolValue(true))

									if !got.Equal(expected) {
										resp.Error = function.NewArgumentFuncError(
											req.ArgumentPosition,
											"Error Diagnostic: This is an error.",
										)
									}
								},
							},
						},
					},
				},
			},
			expected: function.NewArgumentsData([]attr.Value{
				basetypes.NewDynamicValue(types.BoolValue(true)),
			}),
		},
		"dynamic-parameter-custom-type-Validators-error": {
			input: []*tfprotov6.DynamicValue{
				createDynamicValue(tftypes.NewValue(tftypes.Bool, true)),
			},
			definition: function.Definition{
				Parameters: []function.Parameter{
					function.DynamicParameter{
						CustomType: testtypes.DynamicType{},
						Validators: []function.DynamicParameterValidator{
							testvalidator.Dynamic{
								ValidateMethod: func(ctx context.Context, req function.DynamicParameterValidatorRequest, resp *function.DynamicParameterValidatorResponse) {
									got := req.Value
									expected := types.DynamicValue(types.BoolValue(false))

									if !got.Equal(expected) {
										resp.Error = function.NewArgumentFuncError(
											req.ArgumentPosition,
											"Error Diagnostic: This is an error.",
										)
									}
								},
							},
						},
					},
				},
			},
			expected: function.NewArgumentsData([]attr.Value{}),
			expectedFuncError: function.NewArgumentFuncError(
				0, "Error Diagnostic: This is an error.",
			),
		},
		"float64-parameter-Validators": {
			input: []*tfprotov6.DynamicValue{
				DynamicValueMust(tftypes.NewValue(tftypes.Number, 1.0)),
			},
			definition: function.Definition{
				Parameters: []function.Parameter{
					function.Float64Parameter{
						Validators: []function.Float64ParameterValidator{
							testvalidator.Float64{
								ValidateMethod: func(ctx context.Context, req function.Float64ParameterValidatorRequest, resp *function.Float64ParameterValidatorResponse) {
									got := req.Value
									expected := types.Float64Value(1.0)

									if !got.Equal(expected) {
										resp.Error = function.NewArgumentFuncError(
											req.ArgumentPosition,
											"Error Diagnostic: This is an error.",
										)
									}
								},
							},
						},
					},
				},
			},
			expected: function.NewArgumentsData([]attr.Value{
				basetypes.NewFloat64Value(1.0),
			}),
		},
		"float64-parameter-Validators-error": {
			input: []*tfprotov6.DynamicValue{
				DynamicValueMust(tftypes.NewValue(tftypes.Number, 1.0)),
			},
			definition: function.Definition{
				Parameters: []function.Parameter{
					function.Float64Parameter{
						Validators: []function.Float64ParameterValidator{
							testvalidator.Float64{
								ValidateMethod: func(ctx context.Context, req function.Float64ParameterValidatorRequest, resp *function.Float64ParameterValidatorResponse) {
									got := req.Value
									expected := types.Float64Value(2.0)

									if !got.Equal(expected) {
										resp.Error = function.NewArgumentFuncError(
											req.ArgumentPosition,
											"Error Diagnostic: This is an error.",
										)
									}
								},
							},
						},
					},
				},
			},
			expected: function.NewArgumentsData([]attr.Value{}),
			expectedFuncError: function.NewArgumentFuncError(
				0, "Error Diagnostic: This is an error.",
			),
		},
		"float64-parameter-Validators-multiple-errors": {
			input: []*tfprotov6.DynamicValue{
				DynamicValueMust(tftypes.NewValue(tftypes.Number, 1.0)),
			},
			definition: function.Definition{
				Parameters: []function.Parameter{
					function.Float64Parameter{
						Validators: []function.Float64ParameterValidator{
							testvalidator.Float64{
								ValidateMethod: func(ctx context.Context, req function.Float64ParameterValidatorRequest, resp *function.Float64ParameterValidatorResponse) {
									got := req.Value
									expected := types.Float64Value(2.0)

									if !got.Equal(expected) {
										resp.Error = function.NewArgumentFuncError(
											req.ArgumentPosition,
											"Error Diagnostic: error 1.",
										)
									}
								},
							},
							testvalidator.Float64{
								ValidateMethod: func(ctx context.Context, req function.Float64ParameterValidatorRequest, resp *function.Float64ParameterValidatorResponse) {
									got := req.Value
									expected := types.Float64Value(3.0)

									if !got.Equal(expected) {
										resp.Error = function.NewArgumentFuncError(
											req.ArgumentPosition,
											"Error Diagnostic: error 2.",
										)
									}
								},
							},
						},
					},
				},
			},
			expected: function.NewArgumentsData([]attr.Value{}),
			expectedFuncError: function.NewArgumentFuncError(
				0, "Error Diagnostic: error 1."+
					"\nError Diagnostic: error 2.",
			),
		},
		"float64-parameter-custom-type-Validators": {
			input: []*tfprotov6.DynamicValue{
				DynamicValueMust(tftypes.NewValue(tftypes.Number, 1.0)),
			},
			definition: function.Definition{
				Parameters: []function.Parameter{
					function.Float64Parameter{
						CustomType: testtypes.Float64Type{},
						Validators: []function.Float64ParameterValidator{
							testvalidator.Float64{
								ValidateMethod: func(ctx context.Context, req function.Float64ParameterValidatorRequest, resp *function.Float64ParameterValidatorResponse) {
									got := req.Value
									expected := types.Float64Value(1.0)

									if !got.Equal(expected) {
										resp.Error = function.NewArgumentFuncError(
											req.ArgumentPosition,
											"Error Diagnostic: This is an error.",
										)
									}
								},
							},
						},
					},
				},
			},
			expected: function.NewArgumentsData([]attr.Value{
				basetypes.NewFloat64Value(1.0),
			}),
		},
		"float64-parameter-custom-type-Validators-error": {
			input: []*tfprotov6.DynamicValue{
				DynamicValueMust(tftypes.NewValue(tftypes.Number, 1.0)),
			},
			definition: function.Definition{
				Parameters: []function.Parameter{
					function.Float64Parameter{
						CustomType: testtypes.Float64Type{},
						Validators: []function.Float64ParameterValidator{
							testvalidator.Float64{
								ValidateMethod: func(ctx context.Context, req function.Float64ParameterValidatorRequest, resp *function.Float64ParameterValidatorResponse) {
									got := req.Value
									expected := types.Float64Value(2.0)

									if !got.Equal(expected) {
										resp.Error = function.NewArgumentFuncError(
											req.ArgumentPosition,
											"Error Diagnostic: This is an error.",
										)
									}
								},
							},
						},
					},
				},
			},
			expected: function.NewArgumentsData([]attr.Value{}),
			expectedFuncError: function.NewArgumentFuncError(
				0, "Error Diagnostic: This is an error.",
			),
		},
		"int64-parameter-Validators": {
			input: []*tfprotov6.DynamicValue{
				DynamicValueMust(tftypes.NewValue(tftypes.Number, 1)),
			},
			definition: function.Definition{
				Parameters: []function.Parameter{
					function.Int64Parameter{
						Validators: []function.Int64ParameterValidator{
							testvalidator.Int64{
								ValidateMethod: func(ctx context.Context, req function.Int64ParameterValidatorRequest, resp *function.Int64ParameterValidatorResponse) {
									got := req.Value
									expected := types.Int64Value(1)

									if !got.Equal(expected) {
										resp.Error = function.NewArgumentFuncError(
											req.ArgumentPosition,
											"Error Diagnostic: This is an error.",
										)
									}
								},
							},
						},
					},
				},
			},
			expected: function.NewArgumentsData([]attr.Value{
				basetypes.NewInt64Value(1),
			}),
		},
		"int64-parameter-Validators-error": {
			input: []*tfprotov6.DynamicValue{
				DynamicValueMust(tftypes.NewValue(tftypes.Number, 1)),
			},
			definition: function.Definition{
				Parameters: []function.Parameter{
					function.Int64Parameter{
						Validators: []function.Int64ParameterValidator{
							testvalidator.Int64{
								ValidateMethod: func(ctx context.Context, req function.Int64ParameterValidatorRequest, resp *function.Int64ParameterValidatorResponse) {
									got := req.Value
									expected := types.Int64Value(2)

									if !got.Equal(expected) {
										resp.Error = function.NewArgumentFuncError(
											req.ArgumentPosition,
											"Error Diagnostic: This is an error.",
										)
									}
								},
							},
						},
					},
				},
			},
			expected: function.NewArgumentsData([]attr.Value{}),
			expectedFuncError: function.NewArgumentFuncError(
				0, "Error Diagnostic: This is an error.",
			),
		},
		"int64-parameter-Validators-multiple-errors": {
			input: []*tfprotov6.DynamicValue{
				DynamicValueMust(tftypes.NewValue(tftypes.Number, 1)),
			},
			definition: function.Definition{
				Parameters: []function.Parameter{
					function.Int64Parameter{
						Validators: []function.Int64ParameterValidator{
							testvalidator.Int64{
								ValidateMethod: func(ctx context.Context, req function.Int64ParameterValidatorRequest, resp *function.Int64ParameterValidatorResponse) {
									got := req.Value
									expected := types.Int64Value(2)

									if !got.Equal(expected) {
										resp.Error = function.NewArgumentFuncError(
											req.ArgumentPosition,
											"Error Diagnostic: error 1.",
										)
									}
								},
							},
							testvalidator.Int64{
								ValidateMethod: func(ctx context.Context, req function.Int64ParameterValidatorRequest, resp *function.Int64ParameterValidatorResponse) {
									got := req.Value
									expected := types.Int64Value(3)

									if !got.Equal(expected) {
										resp.Error = function.NewArgumentFuncError(
											req.ArgumentPosition,
											"Error Diagnostic: error 2.",
										)
									}
								},
							},
						},
					},
				},
			},
			expected: function.NewArgumentsData([]attr.Value{}),
			expectedFuncError: function.NewArgumentFuncError(
				0, "Error Diagnostic: error 1."+
					"\nError Diagnostic: error 2.",
			),
		},
		"int64-parameter-custom-type-Validators": {
			input: []*tfprotov6.DynamicValue{
				DynamicValueMust(tftypes.NewValue(tftypes.Number, 1)),
			},
			definition: function.Definition{
				Parameters: []function.Parameter{
					function.Int64Parameter{
						CustomType: testtypes.Int64Type{},
						Validators: []function.Int64ParameterValidator{
							testvalidator.Int64{
								ValidateMethod: func(ctx context.Context, req function.Int64ParameterValidatorRequest, resp *function.Int64ParameterValidatorResponse) {
									got := req.Value
									expected := types.Int64Value(1)

									if !got.Equal(expected) {
										resp.Error = function.NewArgumentFuncError(
											req.ArgumentPosition,
											"Error Diagnostic: This is an error.",
										)
									}
								},
							},
						},
					},
				},
			},
			expected: function.NewArgumentsData([]attr.Value{
				basetypes.NewInt64Value(1),
			}),
		},
		"int64-parameter-custom-type-Validators-error": {
			input: []*tfprotov6.DynamicValue{
				DynamicValueMust(tftypes.NewValue(tftypes.Number, 1)),
			},
			definition: function.Definition{
				Parameters: []function.Parameter{
					function.Int64Parameter{
						CustomType: testtypes.Int64Type{},
						Validators: []function.Int64ParameterValidator{
							testvalidator.Int64{
								ValidateMethod: func(ctx context.Context, req function.Int64ParameterValidatorRequest, resp *function.Int64ParameterValidatorResponse) {
									got := req.Value
									expected := types.Int64Value(2)

									if !got.Equal(expected) {
										resp.Error = function.NewArgumentFuncError(
											req.ArgumentPosition,
											"Error Diagnostic: This is an error.",
										)
									}
								},
							},
						},
					},
				},
			},
			expected: function.NewArgumentsData([]attr.Value{}),
			expectedFuncError: function.NewArgumentFuncError(
				0, "Error Diagnostic: This is an error.",
			),
		},
		"list-parameter-Validators": {
			input: []*tfprotov6.DynamicValue{
				DynamicValueMust(tftypes.NewValue(tftypes.List{ElementType: tftypes.Bool}, []tftypes.Value{tftypes.NewValue(tftypes.Bool, true)})),
			},
			definition: function.Definition{
				Parameters: []function.Parameter{
					function.ListParameter{
						ElementType: types.BoolType,
						Validators: []function.ListParameterValidator{
							testvalidator.List{
								ValidateMethod: func(ctx context.Context, req function.ListParameterValidatorRequest, resp *function.ListParameterValidatorResponse) {
									got := req.Value
									expected, _ := types.ListValue(types.BoolType, []attr.Value{types.BoolValue(true)})

									if !got.Equal(expected) {
										resp.Error = function.NewArgumentFuncError(
											req.ArgumentPosition,
											"Error Diagnostic: This is an error.",
										)
									}
								},
							},
						},
					},
				},
			},
			expected: function.NewArgumentsData([]attr.Value{
				createListValue(types.BoolType, []attr.Value{types.BoolValue(true)}),
			}),
		},
		"list-parameter-Validators-error": {
			input: []*tfprotov6.DynamicValue{
				DynamicValueMust(tftypes.NewValue(tftypes.List{ElementType: tftypes.Bool}, []tftypes.Value{tftypes.NewValue(tftypes.Bool, true)})),
			},
			definition: function.Definition{
				Parameters: []function.Parameter{
					function.ListParameter{
						ElementType: types.BoolType,
						Validators: []function.ListParameterValidator{
							testvalidator.List{
								ValidateMethod: func(ctx context.Context, req function.ListParameterValidatorRequest, resp *function.ListParameterValidatorResponse) {
									got := req.Value
									expected, _ := types.ListValue(types.BoolType, []attr.Value{types.BoolValue(true),
										types.BoolValue(false)})

									if !got.Equal(expected) {
										resp.Error = function.NewArgumentFuncError(
											req.ArgumentPosition,
											"Error Diagnostic: This is an error.",
										)
									}
								},
							},
						},
					},
				},
			},
			expected: function.NewArgumentsData([]attr.Value{}),
			expectedFuncError: function.NewArgumentFuncError(
				0, "Error Diagnostic: This is an error.",
			),
		},
		"list-parameter-Validators-multiple-errors": {
			input: []*tfprotov6.DynamicValue{
				DynamicValueMust(tftypes.NewValue(tftypes.List{ElementType: tftypes.Bool}, []tftypes.Value{tftypes.NewValue(tftypes.Bool, true)})),
			},
			definition: function.Definition{
				Parameters: []function.Parameter{
					function.ListParameter{
						ElementType: types.BoolType,
						Validators: []function.ListParameterValidator{
							testvalidator.List{
								ValidateMethod: func(ctx context.Context, req function.ListParameterValidatorRequest, resp *function.ListParameterValidatorResponse) {
									got := req.Value
									expected, _ := types.ListValue(types.BoolType, []attr.Value{types.BoolValue(true),
										types.BoolValue(false)})

									if !got.Equal(expected) {
										resp.Error = function.NewArgumentFuncError(
											req.ArgumentPosition,
											"Error Diagnostic: error 1.",
										)
									}
								},
							},
							testvalidator.List{
								ValidateMethod: func(ctx context.Context, req function.ListParameterValidatorRequest, resp *function.ListParameterValidatorResponse) {
									got := req.Value
									expected, _ := types.ListValue(types.BoolType, []attr.Value{types.BoolValue(true),
										types.BoolValue(false)})

									if !got.Equal(expected) {
										resp.Error = function.NewArgumentFuncError(
											req.ArgumentPosition,
											"Error Diagnostic: error 2.",
										)
									}
								},
							},
						},
					},
				},
			},
			expected: function.NewArgumentsData([]attr.Value{}),
			expectedFuncError: function.NewArgumentFuncError(
				0, "Error Diagnostic: error 1."+
					"\nError Diagnostic: error 2.",
			),
		},
		"list-parameter-custom-type-Validators": {
			input: []*tfprotov6.DynamicValue{
				DynamicValueMust(tftypes.NewValue(tftypes.List{ElementType: tftypes.Bool}, []tftypes.Value{tftypes.NewValue(tftypes.Bool, true)})),
			},
			definition: function.Definition{
				Parameters: []function.Parameter{
					function.ListParameter{
						CustomType: testtypes.ListType{
							ListType: types.ListType{
								ElemType: types.BoolType,
							},
						},
						ElementType: types.BoolType,
						Validators: []function.ListParameterValidator{
							testvalidator.List{
								ValidateMethod: func(ctx context.Context, req function.ListParameterValidatorRequest, resp *function.ListParameterValidatorResponse) {
									got := req.Value
									expected, _ := types.ListValue(types.BoolType, []attr.Value{types.BoolValue(true)})

									if !got.Equal(expected) {
										resp.Error = function.NewArgumentFuncError(
											req.ArgumentPosition,
											"Error Diagnostic: This is an error.",
										)
									}
								},
							},
						},
					},
				},
			},
			expected: function.NewArgumentsData([]attr.Value{
				createListValue(types.BoolType, []attr.Value{types.BoolValue(true)}),
			}),
		},
		"list-parameter-custom-type-Validators-error": {
			input: []*tfprotov6.DynamicValue{
				DynamicValueMust(tftypes.NewValue(tftypes.List{ElementType: tftypes.Bool}, []tftypes.Value{tftypes.NewValue(tftypes.Bool, true)})),
			},
			definition: function.Definition{
				Parameters: []function.Parameter{
					function.ListParameter{
						CustomType: testtypes.ListType{
							ListType: types.ListType{
								ElemType: types.BoolType,
							},
						},
						ElementType: types.BoolType,
						Validators: []function.ListParameterValidator{
							testvalidator.List{
								ValidateMethod: func(ctx context.Context, req function.ListParameterValidatorRequest, resp *function.ListParameterValidatorResponse) {
									got := req.Value
									expected, _ := types.ListValue(types.BoolType, []attr.Value{types.BoolValue(true),
										types.BoolValue(false)})

									if !got.Equal(expected) {
										resp.Error = function.NewArgumentFuncError(
											req.ArgumentPosition,
											"Error Diagnostic: This is an error.",
										)
									}
								},
							},
						},
					},
				},
			},
			expected: function.NewArgumentsData([]attr.Value{}),
			expectedFuncError: function.NewArgumentFuncError(
				0, "Error Diagnostic: This is an error.",
			),
		},
		"map-parameter-Validators": {
			input: []*tfprotov6.DynamicValue{
				DynamicValueMust(tftypes.NewValue(tftypes.Map{ElementType: tftypes.Bool},
					map[string]tftypes.Value{"key": tftypes.NewValue(tftypes.Bool, true)})),
			},
			definition: function.Definition{
				Parameters: []function.Parameter{
					function.MapParameter{
						ElementType: types.BoolType,
						Validators: []function.MapParameterValidator{
							testvalidator.Map{
								ValidateMethod: func(ctx context.Context, req function.MapParameterValidatorRequest, resp *function.MapParameterValidatorResponse) {
									got := req.Value
									expected, _ := types.MapValue(types.BoolType, map[string]attr.Value{"key": types.BoolValue(true)})

									if !got.Equal(expected) {
										resp.Error = function.NewArgumentFuncError(
											req.ArgumentPosition,
											"Error Diagnostic: This is an error.",
										)
									}
								},
							},
						},
					},
				},
			},
			expected: function.NewArgumentsData([]attr.Value{
				createMapValue(types.BoolType, map[string]attr.Value{"key": types.BoolValue(true)}),
			}),
		},
		"map-parameter-Validators-error": {
			input: []*tfprotov6.DynamicValue{
				DynamicValueMust(tftypes.NewValue(tftypes.Map{ElementType: tftypes.Bool},
					map[string]tftypes.Value{"key": tftypes.NewValue(tftypes.Bool, true)})),
			},
			definition: function.Definition{
				Parameters: []function.Parameter{
					function.MapParameter{
						ElementType: types.BoolType,
						Validators: []function.MapParameterValidator{
							testvalidator.Map{
								ValidateMethod: func(ctx context.Context, req function.MapParameterValidatorRequest, resp *function.MapParameterValidatorResponse) {
									got := req.Value
									expected, _ := types.MapValue(types.BoolType, map[string]attr.Value{"key": types.BoolValue(true),
										"key2": types.BoolValue(false)})

									if !got.Equal(expected) {
										resp.Error = function.NewArgumentFuncError(
											req.ArgumentPosition,
											"Error Diagnostic: This is an error.",
										)
									}
								},
							},
						},
					},
				},
			},
			expected: function.NewArgumentsData([]attr.Value{}),
			expectedFuncError: function.NewArgumentFuncError(
				0, "Error Diagnostic: This is an error.",
			),
		},
		"map-parameter-Validators-multiple-errors": {
			input: []*tfprotov6.DynamicValue{
				DynamicValueMust(tftypes.NewValue(tftypes.Map{ElementType: tftypes.Bool},
					map[string]tftypes.Value{"key": tftypes.NewValue(tftypes.Bool, true)})),
			},
			definition: function.Definition{
				Parameters: []function.Parameter{
					function.MapParameter{
						ElementType: types.BoolType,
						Validators: []function.MapParameterValidator{
							testvalidator.Map{
								ValidateMethod: func(ctx context.Context, req function.MapParameterValidatorRequest, resp *function.MapParameterValidatorResponse) {
									got := req.Value
									expected, _ := types.MapValue(types.BoolType, map[string]attr.Value{"key": types.BoolValue(true),
										"key2": types.BoolValue(false)})

									if !got.Equal(expected) {
										resp.Error = function.NewArgumentFuncError(
											req.ArgumentPosition,
											"Error Diagnostic: error 1.",
										)
									}
								},
							},
							testvalidator.Map{
								ValidateMethod: func(ctx context.Context, req function.MapParameterValidatorRequest, resp *function.MapParameterValidatorResponse) {
									got := req.Value
									expected, _ := types.MapValue(types.BoolType, map[string]attr.Value{"key1": types.BoolValue(true),
										"key2": types.BoolValue(false)})

									if !got.Equal(expected) {
										resp.Error = function.NewArgumentFuncError(
											req.ArgumentPosition,
											"Error Diagnostic: error 2.",
										)
									}
								},
							},
						},
					},
				},
			},
			expected: function.NewArgumentsData([]attr.Value{}),
			expectedFuncError: function.NewArgumentFuncError(
				0, "Error Diagnostic: error 1."+
					"\nError Diagnostic: error 2.",
			),
		},
		"map-parameter-custom-type-Validators": {
			input: []*tfprotov6.DynamicValue{
				DynamicValueMust(tftypes.NewValue(tftypes.Map{ElementType: tftypes.Bool},
					map[string]tftypes.Value{"key": tftypes.NewValue(tftypes.Bool, true)})),
			},
			definition: function.Definition{
				Parameters: []function.Parameter{
					function.MapParameter{
						CustomType: testtypes.MapType{
							MapType: types.MapType{
								ElemType: types.BoolType,
							},
						},
						ElementType: types.BoolType,
						Validators: []function.MapParameterValidator{
							testvalidator.Map{
								ValidateMethod: func(ctx context.Context, req function.MapParameterValidatorRequest, resp *function.MapParameterValidatorResponse) {
									got := req.Value
									expected, _ := types.MapValue(types.BoolType, map[string]attr.Value{"key": types.BoolValue(true)})

									if !got.Equal(expected) {
										resp.Error = function.NewArgumentFuncError(
											req.ArgumentPosition,
											"Error Diagnostic: This is an error.",
										)
									}
								},
							},
						},
					},
				},
			},
			expected: function.NewArgumentsData([]attr.Value{
				createMapValue(types.BoolType, map[string]attr.Value{"key": types.BoolValue(true)}),
			}),
		},
		"map-parameter-custom-type-Validators-error": {
			input: []*tfprotov6.DynamicValue{
				DynamicValueMust(tftypes.NewValue(tftypes.Map{ElementType: tftypes.Bool},
					map[string]tftypes.Value{"key": tftypes.NewValue(tftypes.Bool, true)})),
			},
			definition: function.Definition{
				Parameters: []function.Parameter{
					function.MapParameter{
						CustomType: testtypes.MapType{
							MapType: types.MapType{
								ElemType: types.BoolType,
							},
						},
						ElementType: types.BoolType,
						Validators: []function.MapParameterValidator{
							testvalidator.Map{
								ValidateMethod: func(ctx context.Context, req function.MapParameterValidatorRequest, resp *function.MapParameterValidatorResponse) {
									got := req.Value
									expected, _ := types.MapValue(types.BoolType, map[string]attr.Value{"key": types.BoolValue(true),
										"key2": types.BoolValue(false)})

									if !got.Equal(expected) {
										resp.Error = function.NewArgumentFuncError(
											req.ArgumentPosition,
											"Error Diagnostic: This is an error.",
										)
									}
								},
							},
						},
					},
				},
			},
			expected: function.NewArgumentsData([]attr.Value{}),
			expectedFuncError: function.NewArgumentFuncError(
				0, "Error Diagnostic: This is an error.",
			),
		},
		"number-parameter-Validators": {
			input: []*tfprotov6.DynamicValue{
				DynamicValueMust(tftypes.NewValue(tftypes.Number, 1)),
			},
			definition: function.Definition{
				Parameters: []function.Parameter{
					function.NumberParameter{
						Validators: []function.NumberParameterValidator{
							testvalidator.Number{
								ValidateMethod: func(ctx context.Context, req function.NumberParameterValidatorRequest, resp *function.NumberParameterValidatorResponse) {
									got := req.Value
									expected := types.NumberValue(big.NewFloat(1))

									if !got.Equal(expected) {
										resp.Error = function.NewArgumentFuncError(
											req.ArgumentPosition,
											"Error Diagnostic: This is an error.",
										)
									}
								},
							},
						},
					},
				},
			},
			expected: function.NewArgumentsData([]attr.Value{
				basetypes.NewNumberValue(big.NewFloat(1)),
			}),
		},
		"number-parameter-Validators-error": {
			input: []*tfprotov6.DynamicValue{
				DynamicValueMust(tftypes.NewValue(tftypes.Number, 1)),
			},
			definition: function.Definition{
				Parameters: []function.Parameter{
					function.NumberParameter{
						Validators: []function.NumberParameterValidator{
							testvalidator.Number{
								ValidateMethod: func(ctx context.Context, req function.NumberParameterValidatorRequest, resp *function.NumberParameterValidatorResponse) {
									got := req.Value
									expected := types.NumberValue(big.NewFloat(2))

									if !got.Equal(expected) {
										resp.Error = function.NewArgumentFuncError(
											req.ArgumentPosition,
											"Error Diagnostic: This is an error.",
										)
									}
								},
							},
						},
					},
				},
			},
			expected: function.NewArgumentsData([]attr.Value{}),
			expectedFuncError: function.NewArgumentFuncError(
				0, "Error Diagnostic: This is an error.",
			),
		},
		"number-parameter-Validators-multiple-errors": {
			input: []*tfprotov6.DynamicValue{
				DynamicValueMust(tftypes.NewValue(tftypes.Number, 1)),
			},
			definition: function.Definition{
				Parameters: []function.Parameter{
					function.NumberParameter{
						Validators: []function.NumberParameterValidator{
							testvalidator.Number{
								ValidateMethod: func(ctx context.Context, req function.NumberParameterValidatorRequest, resp *function.NumberParameterValidatorResponse) {
									got := req.Value
									expected := types.NumberValue(big.NewFloat(2))

									if !got.Equal(expected) {
										resp.Error = function.NewArgumentFuncError(
											req.ArgumentPosition,
											"Error Diagnostic: error 1.",
										)
									}
								},
							},
							testvalidator.Number{
								ValidateMethod: func(ctx context.Context, req function.NumberParameterValidatorRequest, resp *function.NumberParameterValidatorResponse) {
									got := req.Value
									expected := types.NumberValue(big.NewFloat(3))

									if !got.Equal(expected) {
										resp.Error = function.NewArgumentFuncError(
											req.ArgumentPosition,
											"Error Diagnostic: error 2.",
										)
									}
								},
							},
						},
					},
				},
			},
			expected: function.NewArgumentsData([]attr.Value{}),
			expectedFuncError: function.NewArgumentFuncError(
				0, "Error Diagnostic: error 1."+
					"\nError Diagnostic: error 2.",
			),
		},
		"number-parameter-custom-type-Validators": {
			input: []*tfprotov6.DynamicValue{
				DynamicValueMust(tftypes.NewValue(tftypes.Number, 1)),
			},
			definition: function.Definition{
				Parameters: []function.Parameter{
					function.NumberParameter{
						CustomType: testtypes.NumberType{},
						Validators: []function.NumberParameterValidator{
							testvalidator.Number{
								ValidateMethod: func(ctx context.Context, req function.NumberParameterValidatorRequest, resp *function.NumberParameterValidatorResponse) {
									got := req.Value
									expected := types.NumberValue(big.NewFloat(1))

									if !got.Equal(expected) {
										resp.Error = function.NewArgumentFuncError(
											req.ArgumentPosition,
											"Error Diagnostic: This is an error.",
										)
									}
								},
							},
						},
					},
				},
			},
			expected: function.NewArgumentsData([]attr.Value{
				testtypes.Number{
					Number: basetypes.NewNumberValue(big.NewFloat(1)),
				},
			}),
		},
		"number-parameter-custom-type-Validators-error": {
			input: []*tfprotov6.DynamicValue{
				DynamicValueMust(tftypes.NewValue(tftypes.Number, 1)),
			},
			definition: function.Definition{
				Parameters: []function.Parameter{
					function.NumberParameter{
						CustomType: testtypes.NumberType{},
						Validators: []function.NumberParameterValidator{
							testvalidator.Number{
								ValidateMethod: func(ctx context.Context, req function.NumberParameterValidatorRequest, resp *function.NumberParameterValidatorResponse) {
									got := req.Value
									expected := types.NumberValue(big.NewFloat(2))

									if !got.Equal(expected) {
										resp.Error = function.NewArgumentFuncError(
											req.ArgumentPosition,
											"Error Diagnostic: This is an error.",
										)
									}
								},
							},
						},
					},
				},
			},
			expected: function.NewArgumentsData([]attr.Value{}),
			expectedFuncError: function.NewArgumentFuncError(
				0, "Error Diagnostic: This is an error.",
			),
		},
		"object-parameter-Validators": {
			input: []*tfprotov6.DynamicValue{
				DynamicValueMust(tftypes.NewValue(tftypes.Object{AttributeTypes: map[string]tftypes.Type{"boolAttribute": tftypes.Bool}},
					map[string]tftypes.Value{"boolAttribute": tftypes.NewValue(tftypes.Bool, true)})),
			},
			definition: function.Definition{
				Parameters: []function.Parameter{
					function.ObjectParameter{
						AttributeTypes: map[string]attr.Type{
							"boolAttribute": types.BoolType,
						},
						Validators: []function.ObjectParameterValidator{
							testvalidator.Object{
								ValidateMethod: func(ctx context.Context, req function.ObjectParameterValidatorRequest, resp *function.ObjectParameterValidatorResponse) {
									got := req.Value
									expected, _ := types.ObjectValue(map[string]attr.Type{"boolAttribute": types.BoolType},
										map[string]attr.Value{"boolAttribute": types.BoolValue(true)})

									if !got.Equal(expected) {
										resp.Error = function.NewArgumentFuncError(
											req.ArgumentPosition,
											"Error Diagnostic: This is an error.",
										)
									}
								},
							},
						},
					},
				},
			},
			expected: function.NewArgumentsData([]attr.Value{
				createObjectValue(map[string]attr.Type{"boolAttribute": types.BoolType},
					map[string]attr.Value{"boolAttribute": types.BoolValue(true)}),
			}),
		},
		"object-parameter-Validators-error": {
			input: []*tfprotov6.DynamicValue{
				DynamicValueMust(tftypes.NewValue(tftypes.Object{AttributeTypes: map[string]tftypes.Type{"boolAttribute": tftypes.Bool}},
					map[string]tftypes.Value{"boolAttribute": tftypes.NewValue(tftypes.Bool, true)})),
			},
			definition: function.Definition{
				Parameters: []function.Parameter{
					function.ObjectParameter{
						AttributeTypes: map[string]attr.Type{
							"boolAttribute": types.BoolType,
						},
						Validators: []function.ObjectParameterValidator{
							testvalidator.Object{
								ValidateMethod: func(ctx context.Context, req function.ObjectParameterValidatorRequest, resp *function.ObjectParameterValidatorResponse) {
									got := req.Value
									expected, _ := types.ObjectValue(map[string]attr.Type{"boolAttribute": types.BoolType,
										"boolAttribute2": types.BoolType},
										map[string]attr.Value{"boolAttribute": types.BoolValue(true),
											"boolAttribute2": types.BoolValue(false)})

									if !got.Equal(expected) {
										resp.Error = function.NewArgumentFuncError(
											req.ArgumentPosition,
											"Error Diagnostic: This is an error.",
										)
									}
								},
							},
						},
					},
				},
			},
			expected: function.NewArgumentsData([]attr.Value{}),
			expectedFuncError: function.NewArgumentFuncError(
				0, "Error Diagnostic: This is an error.",
			),
		},
		"object-parameter-Validators-multiple-errors": {
			input: []*tfprotov6.DynamicValue{
				DynamicValueMust(tftypes.NewValue(tftypes.Object{AttributeTypes: map[string]tftypes.Type{"boolAttribute": tftypes.Bool}},
					map[string]tftypes.Value{"boolAttribute": tftypes.NewValue(tftypes.Bool, true)})),
			},
			definition: function.Definition{
				Parameters: []function.Parameter{
					function.ObjectParameter{
						AttributeTypes: map[string]attr.Type{
							"boolAttribute": types.BoolType,
						},
						Validators: []function.ObjectParameterValidator{
							testvalidator.Object{
								ValidateMethod: func(ctx context.Context, req function.ObjectParameterValidatorRequest, resp *function.ObjectParameterValidatorResponse) {
									got := req.Value
									expected, _ := types.ObjectValue(map[string]attr.Type{"boolAttribute": types.BoolType,
										"boolAttribute2": types.BoolType},
										map[string]attr.Value{"boolAttribute": types.BoolValue(true),
											"boolAttribute2": types.BoolValue(false)})

									if !got.Equal(expected) {
										resp.Error = function.NewArgumentFuncError(
											req.ArgumentPosition,
											"Error Diagnostic: error 1.",
										)
									}
								},
							},
							testvalidator.Object{
								ValidateMethod: func(ctx context.Context, req function.ObjectParameterValidatorRequest, resp *function.ObjectParameterValidatorResponse) {
									got := req.Value
									expected, _ := types.ObjectValue(map[string]attr.Type{"boolAttribute1": types.BoolType,
										"boolAttribute2": types.BoolType},
										map[string]attr.Value{"boolAttribute1": types.BoolValue(true),
											"boolAttribute2": types.BoolValue(false)})

									if !got.Equal(expected) {
										resp.Error = function.NewArgumentFuncError(
											req.ArgumentPosition,
											"Error Diagnostic: error 2.",
										)
									}
								},
							},
						},
					},
				},
			},
			expected: function.NewArgumentsData([]attr.Value{}),
			expectedFuncError: function.NewArgumentFuncError(
				0, "Error Diagnostic: error 1."+
					"\nError Diagnostic: error 2.",
			),
		},
		"object-parameter-custom-type-Validators": {
			input: []*tfprotov6.DynamicValue{
				DynamicValueMust(tftypes.NewValue(tftypes.Object{AttributeTypes: map[string]tftypes.Type{"boolAttribute": tftypes.Bool}},
					map[string]tftypes.Value{"boolAttribute": tftypes.NewValue(tftypes.Bool, true)})),
			},
			definition: function.Definition{
				Parameters: []function.Parameter{
					function.ObjectParameter{
						CustomType: testtypes.ObjectType{
							ObjectType: types.ObjectType{
								AttrTypes: map[string]attr.Type{"boolAttribute": types.BoolType},
							},
						},
						AttributeTypes: map[string]attr.Type{
							"boolAttribute": types.BoolType,
						},
						Validators: []function.ObjectParameterValidator{
							testvalidator.Object{
								ValidateMethod: func(ctx context.Context, req function.ObjectParameterValidatorRequest, resp *function.ObjectParameterValidatorResponse) {
									got := req.Value
									expected, _ := types.ObjectValue(map[string]attr.Type{"boolAttribute": types.BoolType},
										map[string]attr.Value{"boolAttribute": types.BoolValue(true)})

									if !got.Equal(expected) {
										resp.Error = function.NewArgumentFuncError(
											req.ArgumentPosition,
											"Error Diagnostic: This is an error.",
										)
									}
								},
							},
						},
					},
				},
			},
			expected: function.NewArgumentsData([]attr.Value{
				createObjectValue(map[string]attr.Type{"boolAttribute": types.BoolType},
					map[string]attr.Value{"boolAttribute": types.BoolValue(true)}),
			}),
		},
		"object-parameter-custom-type-Validators-error": {
			input: []*tfprotov6.DynamicValue{
				DynamicValueMust(tftypes.NewValue(tftypes.Object{AttributeTypes: map[string]tftypes.Type{"boolAttribute": tftypes.Bool}},
					map[string]tftypes.Value{"boolAttribute": tftypes.NewValue(tftypes.Bool, true)})),
			},
			definition: function.Definition{
				Parameters: []function.Parameter{
					function.ObjectParameter{
						CustomType: testtypes.ObjectType{
							ObjectType: types.ObjectType{
								AttrTypes: map[string]attr.Type{"boolAttribute": types.BoolType},
							},
						},
						AttributeTypes: map[string]attr.Type{
							"boolAttribute": types.BoolType,
						},
						Validators: []function.ObjectParameterValidator{
							testvalidator.Object{
								ValidateMethod: func(ctx context.Context, req function.ObjectParameterValidatorRequest, resp *function.ObjectParameterValidatorResponse) {
									got := req.Value
									expected, _ := types.ObjectValue(map[string]attr.Type{"boolAttribute": types.BoolType,
										"boolAttribute2": types.BoolType},
										map[string]attr.Value{"boolAttribute": types.BoolValue(true),
											"boolAttribute2": types.BoolValue(false)})

									if !got.Equal(expected) {
										resp.Error = function.NewArgumentFuncError(
											req.ArgumentPosition,
											"Error Diagnostic: This is an error.",
										)
									}
								},
							},
						},
					},
				},
			},
			expected: function.NewArgumentsData([]attr.Value{}),
			expectedFuncError: function.NewArgumentFuncError(
				0, "Error Diagnostic: This is an error.",
			),
		},
		"set-parameter-Validators": {
			input: []*tfprotov6.DynamicValue{
				DynamicValueMust(tftypes.NewValue(tftypes.Set{ElementType: tftypes.Bool}, []tftypes.Value{tftypes.NewValue(tftypes.Bool, true)})),
			},
			definition: function.Definition{
				Parameters: []function.Parameter{
					function.SetParameter{
						ElementType: types.BoolType,
						Validators: []function.SetParameterValidator{
							testvalidator.Set{
								ValidateMethod: func(ctx context.Context, req function.SetParameterValidatorRequest, resp *function.SetParameterValidatorResponse) {
									got := req.Value
									expected, _ := types.SetValue(types.BoolType, []attr.Value{types.BoolValue(true)})

									if !got.Equal(expected) {
										resp.Error = function.NewArgumentFuncError(
											req.ArgumentPosition,
											"Error Diagnostic: This is an error.",
										)
									}
								},
							},
						},
					},
				},
			},
			expected: function.NewArgumentsData([]attr.Value{
				createSetValue(types.BoolType, []attr.Value{types.BoolValue(true)}),
			}),
		},
		"set-parameter-Validators-error": {
			input: []*tfprotov6.DynamicValue{
				DynamicValueMust(tftypes.NewValue(tftypes.Set{ElementType: tftypes.Bool}, []tftypes.Value{tftypes.NewValue(tftypes.Bool, true)})),
			},
			definition: function.Definition{
				Parameters: []function.Parameter{
					function.SetParameter{
						ElementType: types.BoolType,
						Validators: []function.SetParameterValidator{
							testvalidator.Set{
								ValidateMethod: func(ctx context.Context, req function.SetParameterValidatorRequest, resp *function.SetParameterValidatorResponse) {
									got := req.Value
									expected, _ := types.SetValue(types.BoolType, []attr.Value{types.BoolValue(true),
										types.BoolValue(false)})

									if !got.Equal(expected) {
										resp.Error = function.NewArgumentFuncError(
											req.ArgumentPosition,
											"Error Diagnostic: This is an error.",
										)
									}
								},
							},
						},
					},
				},
			},
			expected: function.NewArgumentsData([]attr.Value{}),
			expectedFuncError: function.NewArgumentFuncError(
				0, "Error Diagnostic: This is an error.",
			),
		},
		"set-parameter-Validators-multiple-errors": {
			input: []*tfprotov6.DynamicValue{
				DynamicValueMust(tftypes.NewValue(tftypes.Set{ElementType: tftypes.Bool}, []tftypes.Value{tftypes.NewValue(tftypes.Bool, true)})),
			},
			definition: function.Definition{
				Parameters: []function.Parameter{
					function.SetParameter{
						ElementType: types.BoolType,
						Validators: []function.SetParameterValidator{
							testvalidator.Set{
								ValidateMethod: func(ctx context.Context, req function.SetParameterValidatorRequest, resp *function.SetParameterValidatorResponse) {
									got := req.Value
									expected, _ := types.SetValue(types.BoolType, []attr.Value{types.BoolValue(true),
										types.BoolValue(false)})

									if !got.Equal(expected) {
										resp.Error = function.NewArgumentFuncError(
											req.ArgumentPosition,
											"Error Diagnostic: error 1.",
										)
									}
								},
							},
							testvalidator.Set{
								ValidateMethod: func(ctx context.Context, req function.SetParameterValidatorRequest, resp *function.SetParameterValidatorResponse) {
									got := req.Value
									expected, _ := types.SetValue(types.BoolType, []attr.Value{types.BoolValue(true),
										types.BoolValue(false)})

									if !got.Equal(expected) {
										resp.Error = function.NewArgumentFuncError(
											req.ArgumentPosition,
											"Error Diagnostic: error 2.",
										)
									}
								},
							},
						},
					},
				},
			},
			expected: function.NewArgumentsData([]attr.Value{}),
			expectedFuncError: function.NewArgumentFuncError(
				0, "Error Diagnostic: error 1."+
					"\nError Diagnostic: error 2.",
			),
		},
		"set-parameter-custom-type-Validators": {
			input: []*tfprotov6.DynamicValue{
				DynamicValueMust(tftypes.NewValue(tftypes.Set{ElementType: tftypes.Bool}, []tftypes.Value{tftypes.NewValue(tftypes.Bool, true)})),
			},
			definition: function.Definition{
				Parameters: []function.Parameter{
					function.SetParameter{
						CustomType: testtypes.SetType{
							SetType: types.SetType{
								ElemType: types.BoolType,
							},
						},
						ElementType: types.BoolType,
						Validators: []function.SetParameterValidator{
							testvalidator.Set{
								ValidateMethod: func(ctx context.Context, req function.SetParameterValidatorRequest, resp *function.SetParameterValidatorResponse) {
									got := req.Value
									expected, _ := types.SetValue(types.BoolType, []attr.Value{types.BoolValue(true)})

									if !got.Equal(expected) {
										resp.Error = function.NewArgumentFuncError(
											req.ArgumentPosition,
											"Error Diagnostic: This is an error.",
										)
									}
								},
							},
						},
					},
				},
			},
			expected: function.NewArgumentsData([]attr.Value{
				createSetValue(types.BoolType, []attr.Value{types.BoolValue(true)}),
			}),
		},
		"set-parameter-custom-type-Validators-error": {
			input: []*tfprotov6.DynamicValue{
				DynamicValueMust(tftypes.NewValue(tftypes.Set{ElementType: tftypes.Bool}, []tftypes.Value{tftypes.NewValue(tftypes.Bool, true)})),
			},
			definition: function.Definition{
				Parameters: []function.Parameter{
					function.SetParameter{
						CustomType: testtypes.SetType{
							SetType: types.SetType{
								ElemType: types.BoolType,
							},
						},
						ElementType: types.BoolType,
						Validators: []function.SetParameterValidator{
							testvalidator.Set{
								ValidateMethod: func(ctx context.Context, req function.SetParameterValidatorRequest, resp *function.SetParameterValidatorResponse) {
									got := req.Value
									expected, _ := types.SetValue(types.BoolType, []attr.Value{types.BoolValue(true),
										types.BoolValue(false)})

									if !got.Equal(expected) {
										resp.Error = function.NewArgumentFuncError(
											req.ArgumentPosition,
											"Error Diagnostic: This is an error.",
										)
									}
								},
							},
						},
					},
				},
			},
			expected: function.NewArgumentsData([]attr.Value{}),
			expectedFuncError: function.NewArgumentFuncError(
				0, "Error Diagnostic: This is an error.",
			),
		},
		"string-parameter-Validators": {
			input: []*tfprotov6.DynamicValue{
				DynamicValueMust(tftypes.NewValue(tftypes.String, "true")),
			},
			definition: function.Definition{
				Parameters: []function.Parameter{
					function.StringParameter{
						Validators: []function.StringParameterValidator{
							testvalidator.String{
								ValidateMethod: func(ctx context.Context, req function.StringParameterValidatorRequest, resp *function.StringParameterValidatorResponse) {
									got := req.Value
									expected := types.StringValue("true")

									if !got.Equal(expected) {
										resp.Error = function.NewArgumentFuncError(
											req.ArgumentPosition,
											"Error Diagnostic: This is an error.",
										)
									}
								},
							},
						},
					},
				},
			},
			expected: function.NewArgumentsData([]attr.Value{
				basetypes.NewStringValue("true"),
			}),
		},
		"string-parameter-Validators-error": {
			input: []*tfprotov6.DynamicValue{
				DynamicValueMust(tftypes.NewValue(tftypes.String, "true")),
			},
			definition: function.Definition{
				Parameters: []function.Parameter{
					function.StringParameter{
						Validators: []function.StringParameterValidator{
							testvalidator.String{
								ValidateMethod: func(ctx context.Context, req function.StringParameterValidatorRequest, resp *function.StringParameterValidatorResponse) {
									got := req.Value
									expected := types.StringValue("false")

									if !got.Equal(expected) {
										resp.Error = function.NewArgumentFuncError(
											req.ArgumentPosition,
											"Error Diagnostic: This is an error.",
										)
									}
								},
							},
						},
					},
				},
			},
			expected: function.NewArgumentsData([]attr.Value{}),
			expectedFuncError: function.NewArgumentFuncError(
				0, "Error Diagnostic: This is an error.",
			),
		},
		"string-parameter-Validators-multiple-errors": {
			input: []*tfprotov6.DynamicValue{
				DynamicValueMust(tftypes.NewValue(tftypes.String, "true")),
			},
			definition: function.Definition{
				Parameters: []function.Parameter{
					function.StringParameter{
						Validators: []function.StringParameterValidator{
							testvalidator.String{
								ValidateMethod: func(ctx context.Context, req function.StringParameterValidatorRequest, resp *function.StringParameterValidatorResponse) {
									got := req.Value
									expected := types.StringValue("false")

									if !got.Equal(expected) {
										resp.Error = function.NewArgumentFuncError(
											req.ArgumentPosition,
											"Error Diagnostic: error 1.",
										)
									}
								},
							},
							testvalidator.String{
								ValidateMethod: func(ctx context.Context, req function.StringParameterValidatorRequest, resp *function.StringParameterValidatorResponse) {
									got := req.Value
									expected := types.StringValue("false")

									if !got.Equal(expected) {
										resp.Error = function.NewArgumentFuncError(
											req.ArgumentPosition,
											"Error Diagnostic: error 2.",
										)
									}
								},
							},
						},
					},
				},
			},
			expected: function.NewArgumentsData([]attr.Value{}),
			expectedFuncError: function.NewArgumentFuncError(
				0,
				"Error Diagnostic: error 1."+
					"\nError Diagnostic: error 2.",
			),
		},
		"string-parameter-custom-type-Validators": {
			input: []*tfprotov6.DynamicValue{
				DynamicValueMust(tftypes.NewValue(tftypes.String, "true")),
			},
			definition: function.Definition{
				Parameters: []function.Parameter{
					function.StringParameter{
						CustomType: testtypes.StringType{},
						Validators: []function.StringParameterValidator{
							testvalidator.String{
								ValidateMethod: func(ctx context.Context, req function.StringParameterValidatorRequest, resp *function.StringParameterValidatorResponse) {
									got := req.Value
									expected := types.StringValue("true")

									if !got.Equal(expected) {
										resp.Error = function.NewArgumentFuncError(
											req.ArgumentPosition,
											"Error Diagnostic: This is an error.",
										)
									}
								},
							},
						},
					},
				},
			},
			expected: function.NewArgumentsData([]attr.Value{
				testtypes.String{
					InternalString: basetypes.NewStringValue("true"),
				},
			}),
		},
		"string-parameter-custom-type-Validators-error": {
			input: []*tfprotov6.DynamicValue{
				DynamicValueMust(tftypes.NewValue(tftypes.String, "true")),
			},
			definition: function.Definition{
				Parameters: []function.Parameter{
					function.StringParameter{
						CustomType: testtypes.StringType{},
						Validators: []function.StringParameterValidator{
							testvalidator.String{
								ValidateMethod: func(ctx context.Context, req function.StringParameterValidatorRequest, resp *function.StringParameterValidatorResponse) {
									got := req.Value
									expected := types.StringValue("false")

									if !got.Equal(expected) {
										resp.Error = function.NewArgumentFuncError(
											req.ArgumentPosition,
											"Error Diagnostic: This is an error.",
										)
									}
								},
							},
						},
					},
				},
			},
			expected: function.NewArgumentsData([]attr.Value{}),
			expectedFuncError: function.NewArgumentFuncError(
				0, "Error Diagnostic: This is an error.",
			),
		},
		"multiple-parameter-Validators": {
			input: []*tfprotov6.DynamicValue{
				DynamicValueMust(tftypes.NewValue(tftypes.Bool, true)),
				DynamicValueMust(tftypes.NewValue(tftypes.String, "true")),
			},
			definition: function.Definition{
				Parameters: []function.Parameter{
					function.BoolParameter{
						Validators: []function.BoolParameterValidator{
							testvalidator.Bool{
								ValidateMethod: func(ctx context.Context, req function.BoolParameterValidatorRequest, resp *function.BoolParameterValidatorResponse) {
									got := req.Value
									expected := types.BoolValue(true)

									if !got.Equal(expected) {
										resp.Error = function.NewArgumentFuncError(
											req.ArgumentPosition,
											"Error Diagnostic: This is an error.",
										)
									}
								},
							},
						},
					},
					function.StringParameter{
						Validators: []function.StringParameterValidator{
							testvalidator.String{
								ValidateMethod: func(ctx context.Context, req function.StringParameterValidatorRequest, resp *function.StringParameterValidatorResponse) {
									got := req.Value
									expected := types.StringValue("true")

									if !got.Equal(expected) {
										resp.Error = function.NewArgumentFuncError(
											req.ArgumentPosition,
											"Error Diagnostic: This is an error.",
										)
									}
								},
							},
						},
					},
				},
			},
			expected: function.NewArgumentsData([]attr.Value{
				basetypes.NewBoolValue(true),
				basetypes.NewStringValue("true"),
			}),
		},
		"multiple-parameter-Validators-errors": {
			input: []*tfprotov6.DynamicValue{
				DynamicValueMust(tftypes.NewValue(tftypes.Bool, true)),
				DynamicValueMust(tftypes.NewValue(tftypes.String, "true")),
			},
			definition: function.Definition{
				Parameters: []function.Parameter{
					function.BoolParameter{
						Validators: []function.BoolParameterValidator{
							testvalidator.Bool{
								ValidateMethod: func(ctx context.Context, req function.BoolParameterValidatorRequest, resp *function.BoolParameterValidatorResponse) {
									got := req.Value
									expected := types.BoolValue(false)

									if !got.Equal(expected) {
										resp.Error = function.NewArgumentFuncError(
											req.ArgumentPosition,
											"Error Diagnostic: bool validator error.",
										)
									}
								},
							},
						},
					},
					function.StringParameter{
						Validators: []function.StringParameterValidator{
							testvalidator.String{
								ValidateMethod: func(ctx context.Context, req function.StringParameterValidatorRequest, resp *function.StringParameterValidatorResponse) {
									got := req.Value
									expected := types.StringValue("false")

									if !got.Equal(expected) {
										resp.Error = function.NewArgumentFuncError(
											req.ArgumentPosition,
											"Error Diagnostic: string validator error.",
										)
									}
								},
							},
						},
					},
				},
			},
			expected: function.NewArgumentsData([]attr.Value{}),
			expectedFuncError: function.ConcatFuncErrors(
				function.NewArgumentFuncError(0, "Error Diagnostic: bool validator error."),
				function.NewArgumentFuncError(1, "Error Diagnostic: string validator error."),
			),
		},
		"variadicparameter-one": {
			input: []*tfprotov6.DynamicValue{
				DynamicValueMust(tftypes.NewValue(tftypes.String, "false")),
			},
			definition: function.Definition{
				VariadicParameter: function.StringParameter{
					Validators: []function.StringParameterValidator{
						testvalidator.String{
							ValidateMethod: func(ctx context.Context, req function.StringParameterValidatorRequest, resp *function.StringParameterValidatorResponse) {
								got := req.Value
								expected := types.StringValue("false")

								if !got.Equal(expected) {
									resp.Error = function.NewArgumentFuncError(
										req.ArgumentPosition,
										"Error Diagnostic: string validator error.",
									)
								}
							},
						},
					},
				},
			},
			expected: function.NewArgumentsData([]attr.Value{
				basetypes.NewTupleValueMust(
					[]attr.Type{
						basetypes.StringType{},
					},
					[]attr.Value{
						basetypes.NewStringValue("false"),
					},
				),
			}),
		},
		"variadicparameter-one-error": {
			input: []*tfprotov6.DynamicValue{
				DynamicValueMust(tftypes.NewValue(tftypes.String, "false")),
			},
			definition: function.Definition{
				VariadicParameter: function.StringParameter{
					Validators: []function.StringParameterValidator{
						testvalidator.String{
							ValidateMethod: func(ctx context.Context, req function.StringParameterValidatorRequest, resp *function.StringParameterValidatorResponse) {
								got := req.Value
								expected := types.StringValue("true")

								if !got.Equal(expected) {
									resp.Error = function.NewArgumentFuncError(
										req.ArgumentPosition,
										"Error Diagnostic: string validator error.",
									)
								}
							},
						},
					},
				},
			},
			expected: function.NewArgumentsData([]attr.Value{
				basetypes.NewTupleValueMust(
					[]attr.Type{
						basetypes.StringType{},
					},
					[]attr.Value{
						basetypes.NewStringValue("false"),
					},
				),
			}),
			expectedFuncError: function.ConcatFuncErrors(
				function.NewArgumentFuncError(0, "Error Diagnostic: string validator error."),
			),
		},
		"variadicparameter-multiple": {
			input: []*tfprotov6.DynamicValue{
				DynamicValueMust(tftypes.NewValue(tftypes.String, "false")),
				DynamicValueMust(tftypes.NewValue(tftypes.String, "false")),
			},
			definition: function.Definition{
				VariadicParameter: function.StringParameter{
					Validators: []function.StringParameterValidator{
						testvalidator.String{
							ValidateMethod: func(ctx context.Context, req function.StringParameterValidatorRequest, resp *function.StringParameterValidatorResponse) {
								got := req.Value
								expected := types.StringValue("false")

								if !got.Equal(expected) {
									resp.Error = function.NewArgumentFuncError(
										req.ArgumentPosition,
										"Error Diagnostic: string validator error.",
									)
								}
							},
						},
					},
				},
			},
			expected: function.NewArgumentsData([]attr.Value{
				basetypes.NewTupleValueMust(
					[]attr.Type{
						basetypes.StringType{},
						basetypes.StringType{},
					},
					[]attr.Value{
						basetypes.NewStringValue("false"),
						basetypes.NewStringValue("false"),
					},
				),
			}),
		},
		"variadicparameter-multiple-error-single": {
			input: []*tfprotov6.DynamicValue{
				DynamicValueMust(tftypes.NewValue(tftypes.String, "true")),
				DynamicValueMust(tftypes.NewValue(tftypes.String, "false")),
			},
			definition: function.Definition{
				VariadicParameter: function.StringParameter{
					Validators: []function.StringParameterValidator{
						testvalidator.String{
							ValidateMethod: func(ctx context.Context, req function.StringParameterValidatorRequest, resp *function.StringParameterValidatorResponse) {
								got := req.Value
								expected := types.StringValue("true")

								if !got.Equal(expected) {
									resp.Error = function.NewArgumentFuncError(
										req.ArgumentPosition,
										"Error Diagnostic: string validator error.",
									)
								}
							},
						},
					},
				},
			},
			expected: function.NewArgumentsData([]attr.Value{
				basetypes.NewTupleValueMust(
					[]attr.Type{
						basetypes.StringType{},
						basetypes.StringType{},
					},
					[]attr.Value{
						basetypes.NewStringValue("true"),
						basetypes.NewStringValue("false"),
					},
				),
			}),
			expectedFuncError: function.ConcatFuncErrors(
				function.NewArgumentFuncError(1, "Error Diagnostic: string validator error."),
			),
		},
		"variadicparameter-multiple-errors-multiple": {
			input: []*tfprotov6.DynamicValue{
				DynamicValueMust(tftypes.NewValue(tftypes.String, "false")),
				DynamicValueMust(tftypes.NewValue(tftypes.String, "false")),
			},
			definition: function.Definition{
				VariadicParameter: function.StringParameter{
					Validators: []function.StringParameterValidator{
						testvalidator.String{
							ValidateMethod: func(ctx context.Context, req function.StringParameterValidatorRequest, resp *function.StringParameterValidatorResponse) {
								got := req.Value
								expected := types.StringValue("true")

								if !got.Equal(expected) {
									resp.Error = function.NewArgumentFuncError(
										req.ArgumentPosition,
										"Error Diagnostic: string validator error.",
									)
								}
							},
						},
					},
				},
			},
			expected: function.NewArgumentsData([]attr.Value{
				basetypes.NewTupleValueMust(
					[]attr.Type{
						basetypes.StringType{},
						basetypes.StringType{},
					},
					[]attr.Value{
						basetypes.NewStringValue("false"),
						basetypes.NewStringValue("false"),
					},
				),
			}),
			expectedFuncError: function.ConcatFuncErrors(
				function.NewArgumentFuncError(0, "Error Diagnostic: string validator error."),
				function.NewArgumentFuncError(0, "Error Diagnostic: string validator error."),
			),
		},
		"boolparameter-and-variadicparameter-multiple-error-single": {
			input: []*tfprotov6.DynamicValue{
				DynamicValueMust(tftypes.NewValue(tftypes.Bool, true)),
				DynamicValueMust(tftypes.NewValue(tftypes.String, "true")),
				DynamicValueMust(tftypes.NewValue(tftypes.String, "false")),
			},
			definition: function.Definition{
				Parameters: []function.Parameter{
					function.BoolParameter{
						Validators: []function.BoolParameterValidator{
							testvalidator.Bool{
								ValidateMethod: func(ctx context.Context, req function.BoolParameterValidatorRequest, resp *function.BoolParameterValidatorResponse) {
									got := req.Value
									expected := types.BoolValue(true)

									if !got.Equal(expected) {
										resp.Error = function.NewArgumentFuncError(
											req.ArgumentPosition,
											"Error Diagnostic: This is an error.",
										)
									}
								},
							},
						},
					},
				},
				VariadicParameter: function.StringParameter{
					Validators: []function.StringParameterValidator{
						testvalidator.String{
							ValidateMethod: func(ctx context.Context, req function.StringParameterValidatorRequest, resp *function.StringParameterValidatorResponse) {
								got := req.Value
								expected := types.StringValue("true")

								if !got.Equal(expected) {
									resp.Error = function.NewArgumentFuncError(
										req.ArgumentPosition,
										"Error Diagnostic: string validator error.",
									)
								}
							},
						},
					},
				},
			},
			expected: function.NewArgumentsData([]attr.Value{
				basetypes.NewBoolValue(true),
				basetypes.NewTupleValueMust(
					[]attr.Type{
						basetypes.StringType{},
						basetypes.StringType{},
					},
					[]attr.Value{
						basetypes.NewStringValue("true"),
						basetypes.NewStringValue("false"),
					},
				),
			}),
			expectedFuncError: function.ConcatFuncErrors(
				function.NewArgumentFuncError(2, "Error Diagnostic: string validator error."),
			),
		},
	}

	for name, testCase := range testCases {
		name, testCase := name, testCase

		t.Run(name, func(t *testing.T) {
			t.Parallel()

			got, diags := fromproto6.ArgumentsData(context.Background(), testCase.input, testCase.definition)

			if diff := cmp.Diff(got, testCase.expected); diff != "" {
				t.Errorf("unexpected difference: %s", diff)
			}

			if diff := cmp.Diff(diags, testCase.expectedFuncError); diff != "" {
				t.Errorf("unexpected diagnostics difference: %s", diff)
			}
		})
	}
}

func createListValue(elementType attr.Type, elements []attr.Value) basetypes.ListValue {
	list, _ := basetypes.NewListValue(elementType, elements)
	return list
}

func createMapValue(elementType attr.Type, elements map[string]attr.Value) basetypes.MapValue {
	mapVal, _ := basetypes.NewMapValue(elementType, elements)
	return mapVal
}

func createObjectValue(attributeTypes map[string]attr.Type, attributes map[string]attr.Value) basetypes.ObjectValue {
	object, _ := basetypes.NewObjectValue(attributeTypes, attributes)
	return object
}

func createSetValue(elementType attr.Type, elements []attr.Value) basetypes.SetValue {
	list, _ := basetypes.NewSetValue(elementType, elements)
	return list
}

func createDynamicValue(value tftypes.Value) *tfprotov6.DynamicValue {
	dynamicVal, _ := tfprotov6.NewDynamicValue(tftypes.DynamicPseudoType, value)
	return &dynamicVal
}<|MERGE_RESOLUTION|>--- conflicted
+++ resolved
@@ -18,11 +18,9 @@
 	"github.com/hashicorp/terraform-plugin-framework/function"
 	"github.com/hashicorp/terraform-plugin-framework/internal/fromproto6"
 	"github.com/hashicorp/terraform-plugin-framework/internal/testing/testtypes"
-<<<<<<< HEAD
 	"github.com/hashicorp/terraform-plugin-framework/internal/testing/testvalidator"
+
 	"github.com/hashicorp/terraform-plugin-framework/types"
-=======
->>>>>>> 4a9b6a38
 	"github.com/hashicorp/terraform-plugin-framework/types/basetypes"
 )
 
@@ -538,13 +536,7 @@
 					CustomType: testtypes.StringTypeWithValidateError{},
 				},
 			},
-<<<<<<< HEAD
-			expected: function.NewArgumentsData([]attr.Value{
-				basetypes.NewTupleValueMust([]attr.Type{}, []attr.Value{}),
-			}),
-=======
 			expected: function.NewArgumentsData(nil),
->>>>>>> 4a9b6a38
 			expectedFuncError: function.NewArgumentFuncError(
 				0,
 				"Error Diagnostic: This is an error.",
@@ -559,13 +551,7 @@
 					CustomType: testtypes.StringTypeWithValidateParameterError{},
 				},
 			},
-<<<<<<< HEAD
-			expected: function.NewArgumentsData([]attr.Value{
-				basetypes.NewTupleValueMust([]attr.Type{}, []attr.Value{}),
-			}),
-=======
 			expected: function.NewArgumentsData(nil),
->>>>>>> 4a9b6a38
 			expectedFuncError: function.NewArgumentFuncError(
 				0,
 				"This is a function error",
@@ -634,13 +620,7 @@
 					CustomType: testtypes.StringTypeWithValidateError{},
 				},
 			},
-<<<<<<< HEAD
-			expected: function.NewArgumentsData([]attr.Value{
-				basetypes.NewTupleValueMust([]attr.Type{}, []attr.Value{}),
-			}),
-=======
 			expected: function.NewArgumentsData(nil),
->>>>>>> 4a9b6a38
 			expectedFuncError: function.NewArgumentFuncError(
 				0,
 				"Error Diagnostic: This is an error.\nError Diagnostic: This is an error.",
@@ -656,13 +636,7 @@
 					CustomType: testtypes.StringTypeWithValidateParameterError{},
 				},
 			},
-<<<<<<< HEAD
-			expected: function.NewArgumentsData([]attr.Value{
-				basetypes.NewTupleValueMust([]attr.Type{}, []attr.Value{}),
-			}),
-=======
 			expected: function.NewArgumentsData(nil),
->>>>>>> 4a9b6a38
 			expectedFuncError: function.NewArgumentFuncError(
 				0,
 				"This is a function error\nThis is a function error",
