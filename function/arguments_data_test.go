--- conflicted
+++ resolved
@@ -362,22 +362,11 @@
 			position: 1,
 			target:   new(bool),
 			expected: new(bool),
-<<<<<<< HEAD
 			expectedErr: function.NewArgumentFuncError(int64(1), "Invalid Argument Data Position: When attempting to fetch argument data during the function call, the provider code attempted to read a non-existent argument position. "+
-				"Function argument positions are 0-based and any final variadic parameter is represented as one argument position with an ordered list of the parameter data type. "+
-				"This is always an error in the provider code and should be reported to the provider developers.\n\n"+
-				"Given argument position: 1, last argument position: 0"),
-=======
-			expectedDiagnotics: diag.Diagnostics{
-				diag.NewErrorDiagnostic(
-					"Invalid Argument Data Position",
-					"When attempting to fetch argument data during the function call, the provider code attempted to read a non-existent argument position. "+
-						"Function argument positions are 0-based and any final variadic parameter is represented as one argument position with a tuple where each element "+
-						"type matches the parameter data type. This is always an error in the provider code and should be reported to the provider developers.\n\n"+
-						"Given argument position: 1, last argument position: 0",
-				),
-			},
->>>>>>> 3c7a3916
+				"Function argument positions are 0-based and any final variadic parameter is represented as one argument position with a tuple where each element "+
+				"type matches the parameter data type. This is always an error in the provider code and should be reported to the provider developers.\n\n"+
+				"Given argument position: 1, last argument position: 0",
+			),
 		},
 		"invalid-target": {
 			argumentsData: function.NewArgumentsData([]attr.Value{
