// Copyright (c) HashiCorp, Inc.
// SPDX-License-Identifier: MPL-2.0

package fromproto6

import (
	"context"
	"fmt"

	"github.com/hashicorp/terraform-plugin-go/tfprotov6"

	"github.com/hashicorp/terraform-plugin-framework/attr"
	"github.com/hashicorp/terraform-plugin-framework/attr/xattr"
	"github.com/hashicorp/terraform-plugin-framework/function"
	"github.com/hashicorp/terraform-plugin-framework/internal/fwfunction/xfwfunction"
	"github.com/hashicorp/terraform-plugin-framework/internal/logging"
	"github.com/hashicorp/terraform-plugin-framework/path"
	"github.com/hashicorp/terraform-plugin-framework/types"
	"github.com/hashicorp/terraform-plugin-framework/types/basetypes"
	"github.com/hashicorp/terraform-plugin-framework/types/validation"
)

// ArgumentsData returns the ArgumentsData for a given []*tfprotov6.DynamicValue
// and function.Definition.
func ArgumentsData(ctx context.Context, arguments []*tfprotov6.DynamicValue, definition function.Definition) (function.ArgumentsData, *function.FuncError) {
	if definition.VariadicParameter == nil && len(arguments) != len(definition.Parameters) {
		return function.NewArgumentsData(nil), function.NewFuncError(
			"Unexpected Function Arguments Data: " +
				"The provider received an unexpected number of function arguments from Terraform for the given function definition. " +
				"This is always an issue in terraform-plugin-framework or Terraform itself and should be reported to the provider developers.\n\n" +
				fmt.Sprintf("Expected function arguments: %d\n", len(definition.Parameters)) +
				fmt.Sprintf("Given function arguments: %d", len(arguments)),
		)
	}

	// Expect at least all parameters to have corresponding arguments. Variadic
	// parameter might have 0 to n arguments, which is why it is not checked in
	// this case.
	if len(arguments) < len(definition.Parameters) {
		return function.NewArgumentsData(nil), function.NewFuncError(
			"Unexpected Function Arguments Data: " +
				"The provider received an unexpected number of function arguments from Terraform for the given function definition. " +
				"This is always an issue in terraform-plugin-framework or Terraform itself and should be reported to the provider developers.\n\n" +
				fmt.Sprintf("Expected minimum function arguments: %d\n", len(definition.Parameters)) +
				fmt.Sprintf("Given function arguments: %d", len(arguments)),
		)
	}

	if definition.VariadicParameter == nil && len(arguments) == 0 {
		return function.NewArgumentsData(nil), nil
	}

	// Variadic values are collected as a separate tuple to ease developer usage.
	argumentValues := make([]attr.Value, 0, len(definition.Parameters))
	variadicValues := make([]attr.Value, 0, len(arguments)-len(definition.Parameters))
	var funcError *function.FuncError

	for position, argument := range arguments {
		parameter, parameterFuncError := xfwfunction.Parameter(ctx, definition, position)

<<<<<<< HEAD
		if parameterDiags.HasError() {
			funcError = function.ConcatFuncErrors(funcError, function.FuncErrorFromDiags(ctx, parameterDiags))
			return function.NewArgumentsData(nil), funcError
=======
		if parameterFuncError != nil {
			return function.NewArgumentsData(nil), function.ConcatFuncErrors(funcError, parameterFuncError)
>>>>>>> b6d8b93e
		}

		parameterType := parameter.GetType()

		pos := int64(position)

		if parameterType == nil {
			funcError = function.ConcatFuncErrors(funcError, function.NewArgumentFuncError(
				pos,
				"Unable to Convert Function Argument: "+
					"An unexpected error was encountered when converting the function argument from the protocol type. "+
					"This is always an issue in terraform-plugin-framework used to implement the provider and should be reported to the provider developers.\n\n"+
					"Please report this to the provider developer:\n\n"+
					fmt.Sprintf("Parameter type missing at position %d", position),
			))

			return function.NewArgumentsData(nil), funcError
		}

		tfValue, err := argument.Unmarshal(parameterType.TerraformType(ctx))

		if err != nil {
			funcError = function.ConcatFuncErrors(funcError, function.NewArgumentFuncError(
				pos,
				"Unable to Convert Function Argument: "+
					"An unexpected error was encountered when converting the function argument from the protocol type. "+
					"This is always an issue in terraform-plugin-framework used to implement the provider and should be reported to the provider developers.\n\n"+
					"Please report this to the provider developer:\n\n"+
					fmt.Sprintf("Unable to unmarshal DynamicValue at position %d: %s", position, err),
			))

			return function.NewArgumentsData(nil), funcError
		}

		attrValue, err := parameterType.ValueFromTerraform(ctx, tfValue)

		if err != nil {
			funcError = function.ConcatFuncErrors(funcError, function.NewArgumentFuncError(
				pos,
				"Unable to Convert Function Argument"+
					"An unexpected error was encountered when converting the function argument from the protocol type. "+
					"Please report this to the provider developer:\n\n"+
					fmt.Sprintf("Unable to convert tftypes to framework type at position %d: %stringVal", position, err),
			))

			return function.NewArgumentsData(nil), funcError
		}

		// This is intentionally below the conversion of tftypes.Value to attr.Value
		// so it can be updated for any new type system validation interfaces. Note that the
		// original xattr.TypeWithValidate interface must set a path.Path,
		// which will always be incorrect in the context of functions.
		// Reference: https://github.com/hashicorp/terraform-plugin-framework/issues/589
		// Reference: https://github.com/hashicorp/terraform-plugin-framework/issues/893
		switch t := attrValue.(type) {
		case validation.ValidateableParameter:
			resp := validation.ValidateParameterResponse{}

			logging.FrameworkTrace(ctx, "Parameter value implements ValidateableParameter")
			logging.FrameworkTrace(ctx, "Calling provider defined Value ValidateParameter")

			t.ValidateParameter(ctx,
				validation.ValidateParameterRequest{
					Position: pos,
				},
				&resp,
			)

			logging.FrameworkTrace(ctx, "Called provider defined Value ValidateParameter")

			if resp.Error != nil {
				funcError = function.ConcatFuncErrors(funcError, function.NewArgumentFuncError(
					pos,
					resp.Error.Error(),
				))

				continue
			}
		default:
			//nolint:staticcheck // xattr.TypeWithValidate is deprecated, but we still need to support it.
			if t, ok := parameterType.(xattr.TypeWithValidate); ok {
				logging.FrameworkTrace(ctx, "Parameter type implements TypeWithValidate")
				logging.FrameworkTrace(ctx, "Calling provider defined Type Validate")

				diags := t.Validate(ctx, tfValue, path.Empty())

				logging.FrameworkTrace(ctx, "Called provider defined Type Validate")

				funcErrFromDiags := function.FuncErrorFromDiags(ctx, diags)

				if funcErrFromDiags != nil {
					funcError = function.ConcatFuncErrors(funcError, function.NewArgumentFuncError(
						pos,
						funcErrFromDiags.Error()))

					continue
				}
			}
		}

		switch parameterWithValidators := parameter.(type) {
		case function.ParameterWithBoolValidators:
			for _, functionValidator := range parameterWithValidators.BoolValidators() {
				boolVal, ok := attrValue.(types.Bool)
				if !ok {
					funcError = function.ConcatFuncErrors(funcError, function.NewArgumentFuncError(
						pos,
						"Invalid Argument Type: "+
							"An unexpected error was encountered when converting the function argument from the protocol type. "+
							"This is always an issue in terraform-plugin-framework used to implement the provider and should be reported to the provider developers.\n\n"+
							"Please report this to the provider developer:\n\n"+
							fmt.Sprintf("Expected types.Bool at position %d", pos),
					))

					continue
				}
				req := function.BoolRequest{
					ArgumentPosition: pos,
					Value:            boolVal,
				}
				resp := &function.BoolResponse{}
				functionValidator.Validate(ctx, req, resp)
				if resp.Error != nil {
					funcError = function.ConcatFuncErrors(funcError, function.NewArgumentFuncError(
						pos,
						resp.Error.Error(),
					))
				}
			}
		case function.ParameterWithDynamicValidators:
			for _, functionValidator := range parameterWithValidators.DynamicValidators() {
				dynamicVal, ok := attrValue.(types.Dynamic)
				if !ok {
					funcError = function.ConcatFuncErrors(funcError, function.NewArgumentFuncError(
						pos,
						"Invalid Argument Type: "+
							"An unexpected error was encountered when converting the function argument from the protocol type. "+
							"This is always an issue in terraform-plugin-framework used to implement the provider and should be reported to the provider developers.\n\n"+
							"Please report this to the provider developer:\n\n"+
							fmt.Sprintf("Expected types.Dynamic at position %d", pos),
					))

					continue
				}
				req := function.DynamicRequest{
					ArgumentPosition: pos,
					Value:            dynamicVal,
				}
				resp := &function.DynamicResponse{}
				functionValidator.Validate(ctx, req, resp)
				if resp.Error != nil {
					funcError = function.ConcatFuncErrors(funcError, function.NewArgumentFuncError(
						pos,
						resp.Error.Error(),
					))
				}
			}
		case function.ParameterWithFloat64Validators:
			for _, functionValidator := range parameterWithValidators.Float64Validators() {
				float64Value, ok := attrValue.(types.Float64)
				if !ok {
					funcError = function.ConcatFuncErrors(funcError, function.NewArgumentFuncError(
						pos,
						"Invalid Argument Type: "+
							"An unexpected error was encountered when converting the function argument from the protocol type. "+
							"This is always an issue in terraform-plugin-framework used to implement the provider and should be reported to the provider developers.\n\n"+
							"Please report this to the provider developer:\n\n"+
							fmt.Sprintf("Expected types.Float64 at position %d", pos),
					))

					continue
				}
				req := function.Float64Request{
					ArgumentPosition: pos,
					Value:            float64Value,
				}
				resp := &function.Float64Response{}
				functionValidator.Validate(ctx, req, resp)
				if resp.Error != nil {
					funcError = function.ConcatFuncErrors(funcError, function.NewArgumentFuncError(
						pos,
						resp.Error.Error(),
					))
				}
			}
		case function.ParameterWithInt64Validators:
			for _, functionValidator := range parameterWithValidators.Int64Validators() {
				int64Value, ok := attrValue.(types.Int64)
				if !ok {
					funcError = function.ConcatFuncErrors(funcError, function.NewArgumentFuncError(
						pos,
						"Invalid Argument Type: "+
							"An unexpected error was encountered when converting the function argument from the protocol type. "+
							"This is always an issue in terraform-plugin-framework used to implement the provider and should be reported to the provider developers.\n\n"+
							"Please report this to the provider developer:\n\n"+
							fmt.Sprintf("Expected types.Int64 at position %d", pos),
					))

					continue
				}
				req := function.Int64Request{
					ArgumentPosition: pos,
					Value:            int64Value,
				}
				resp := &function.Int64Response{}
				functionValidator.Validate(ctx, req, resp)
				if resp.Error != nil {
					funcError = function.ConcatFuncErrors(funcError, function.NewArgumentFuncError(
						pos,
						resp.Error.Error(),
					))
				}
			}
		case function.ParameterWithListValidators:
			for _, functionValidator := range parameterWithValidators.ListValidators() {
				listValue, ok := attrValue.(types.List)
				if !ok {
					funcError = function.ConcatFuncErrors(funcError, function.NewArgumentFuncError(
						pos,
						"Invalid Argument Type: "+
							"An unexpected error was encountered when converting the function argument from the protocol type. "+
							"This is always an issue in terraform-plugin-framework used to implement the provider and should be reported to the provider developers.\n\n"+
							"Please report this to the provider developer:\n\n"+
							fmt.Sprintf("Expected types.List at position %d", pos),
					))

					continue
				}
				req := function.ListRequest{
					ArgumentPosition: pos,
					Value:            listValue,
				}
				resp := &function.ListResponse{}
				functionValidator.Validate(ctx, req, resp)
				if resp.Error != nil {
					funcError = function.ConcatFuncErrors(funcError, function.NewArgumentFuncError(
						pos,
						resp.Error.Error(),
					))
				}
			}
		case function.ParameterWithMapValidators:
			for _, functionValidator := range parameterWithValidators.MapValidators() {
				mapValue, ok := attrValue.(types.Map)
				if !ok {
					funcError = function.ConcatFuncErrors(funcError, function.NewArgumentFuncError(
						pos,
						"Invalid Argument Type: "+
							"An unexpected error was encountered when converting the function argument from the protocol type. "+
							"This is always an issue in terraform-plugin-framework used to implement the provider and should be reported to the provider developers.\n\n"+
							"Please report this to the provider developer:\n\n"+
							fmt.Sprintf("Expected types.Map at position %d", pos),
					))

					continue
				}
				req := function.MapRequest{
					ArgumentPosition: pos,
					Value:            mapValue,
				}
				resp := &function.MapResponse{}
				functionValidator.Validate(ctx, req, resp)
				if resp.Error != nil {
					funcError = function.ConcatFuncErrors(funcError, function.NewArgumentFuncError(
						pos,
						resp.Error.Error(),
					))
				}
			}
		case function.ParameterWithNumberValidators:
			for _, functionValidator := range parameterWithValidators.NumberValidators() {
				numberValue, ok := attrValue.(types.Number)
				if !ok {
					funcError = function.ConcatFuncErrors(funcError, function.NewArgumentFuncError(
						pos,
						"Invalid Argument Type: "+
							"An unexpected error was encountered when converting the function argument from the protocol type. "+
							"This is always an issue in terraform-plugin-framework used to implement the provider and should be reported to the provider developers.\n\n"+
							"Please report this to the provider developer:\n\n"+
							fmt.Sprintf("Expected types.Number at position %d", pos),
					))

					continue
				}
				req := function.NumberRequest{
					ArgumentPosition: pos,
					Value:            numberValue,
				}
				resp := &function.NumberResponse{}
				functionValidator.Validate(ctx, req, resp)
				if resp.Error != nil {
					funcError = function.ConcatFuncErrors(funcError, function.NewArgumentFuncError(
						pos,
						resp.Error.Error(),
					))
				}
			}
		case function.ParameterWithObjectValidators:
			for _, functionValidator := range parameterWithValidators.ObjectValidators() {
				objectValue, ok := attrValue.(types.Object)
				if !ok {
					funcError = function.ConcatFuncErrors(funcError, function.NewArgumentFuncError(
						pos,
						"Invalid Argument Type: "+
							"An unexpected error was encountered when converting the function argument from the protocol type. "+
							"This is always an issue in terraform-plugin-framework used to implement the provider and should be reported to the provider developers.\n\n"+
							"Please report this to the provider developer:\n\n"+
							fmt.Sprintf("Expected types.Object at position %d", pos),
					))

					continue
				}
				req := function.ObjectRequest{
					ArgumentPosition: pos,
					Value:            objectValue,
				}
				resp := &function.ObjectResponse{}
				functionValidator.Validate(ctx, req, resp)
				if resp.Error != nil {
					funcError = function.ConcatFuncErrors(funcError, function.NewArgumentFuncError(
						pos,
						resp.Error.Error(),
					))
				}
			}
		case function.ParameterWithSetValidators:
			for _, functionValidator := range parameterWithValidators.SetValidators() {
				setValue, ok := attrValue.(types.Set)
				if !ok {
					funcError = function.ConcatFuncErrors(funcError, function.NewArgumentFuncError(
						pos,
						"Invalid Argument Type: "+
							"An unexpected error was encountered when converting the function argument from the protocol type. "+
							"This is always an issue in terraform-plugin-framework used to implement the provider and should be reported to the provider developers.\n\n"+
							"Please report this to the provider developer:\n\n"+
							fmt.Sprintf("Expected types.Set at position %d", pos),
					))

					continue
				}
				req := function.SetRequest{
					ArgumentPosition: pos,
					Value:            setValue,
				}
				resp := &function.SetResponse{}
				functionValidator.Validate(ctx, req, resp)
				if resp.Error != nil {
					funcError = function.ConcatFuncErrors(funcError, function.NewArgumentFuncError(
						pos,
						resp.Error.Error(),
					))
				}
			}
		case function.ParameterWithStringValidators:
			for _, functionValidator := range parameterWithValidators.StringValidators() {
				stringValue, ok := attrValue.(types.String)
				if !ok {
					funcError = function.ConcatFuncErrors(funcError, function.NewArgumentFuncError(
						pos,
						"Invalid Argument Type: "+
							"An unexpected error was encountered when converting the function argument from the protocol type. "+
							"This is always an issue in terraform-plugin-framework used to implement the provider and should be reported to the provider developers.\n\n"+
							"Please report this to the provider developer:\n\n"+
							fmt.Sprintf("Expected types.String at position %d", pos),
					))

					continue
				}
				req := function.StringRequest{
					ArgumentPosition: pos,
					Value:            stringValue,
				}
				resp := &function.StringResponse{}
				functionValidator.Validate(ctx, req, resp)
				if resp.Error != nil {
					funcError = function.ConcatFuncErrors(funcError, function.NewArgumentFuncError(
						pos,
						resp.Error.Error(),
					))
				}
			}
		}

		if definition.VariadicParameter != nil && position >= len(definition.Parameters) {
			variadicValues = append(variadicValues, attrValue)

			continue
		}

		argumentValues = append(argumentValues, attrValue)
	}

	if definition.VariadicParameter != nil {
		// MAINTAINER NOTE: Variadic parameters are represented as individual arguments in the CallFunction RPC and Terraform core applies the variadic parameter
		// type constraint to each argument individually. For developer convenience, the framework logic below, groups the variadic arguments into a
		// framework Tuple where each element type of the tuple matches the variadic parameter type.
		//
		// Previously, this logic utilized a framework List with an element type that matched the variadic parameter type. Using a List presented an issue with dynamic
		// variadic parameters, as each argument was allowed to be any type "individually", rather than having a single type constraint applied to all dynamic elements,
		// like a cty.List in Terraform. This eventually results in an error attempting to create a tftypes.List with multiple element types (when unwrapping from a framework
		// dynamic to a tftypes concrete value).
		//
		// While a framework List type can handle multiple dynamic values of different types (due to it's wrapping of dynamic values), `terraform-plugin-go` and `tftypes.List` cannot.
		// Currently, the logic for retrieving argument data is dependent on the tftypes package to utilize the framework reflection logic, requiring us to apply a type constraint
		// that is valid in Terraform core and `terraform-plugin-go`, which we are doing here with a Tuple.
		variadicType := definition.VariadicParameter.GetType()
		tupleTypes := make([]attr.Type, len(variadicValues))
		tupleValues := make([]attr.Value, len(variadicValues))
		for i, val := range variadicValues {
			tupleTypes[i] = variadicType
			tupleValues[i] = val
		}
		variadicValue, variadicValueDiags := basetypes.NewTupleValue(tupleTypes, tupleValues)

		if variadicValueDiags.HasError() {
			funcError = function.ConcatFuncErrors(funcError, function.FuncErrorFromDiags(ctx, variadicValueDiags))
			return function.NewArgumentsData(argumentValues), funcError
		}

		argumentValues = append(argumentValues, variadicValue)
	}

	return function.NewArgumentsData(argumentValues), funcError
}<|MERGE_RESOLUTION|>--- conflicted
+++ resolved
@@ -58,14 +58,8 @@
 	for position, argument := range arguments {
 		parameter, parameterFuncError := xfwfunction.Parameter(ctx, definition, position)
 
-<<<<<<< HEAD
-		if parameterDiags.HasError() {
-			funcError = function.ConcatFuncErrors(funcError, function.FuncErrorFromDiags(ctx, parameterDiags))
-			return function.NewArgumentsData(nil), funcError
-=======
 		if parameterFuncError != nil {
 			return function.NewArgumentsData(nil), function.ConcatFuncErrors(funcError, parameterFuncError)
->>>>>>> b6d8b93e
 		}
 
 		parameterType := parameter.GetType()
