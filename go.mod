--- conflicted
+++ resolved
@@ -25,15 +25,9 @@
 	github.com/oklog/run v1.0.0 // indirect
 	github.com/vmihailenco/msgpack/v5 v5.4.1 // indirect
 	github.com/vmihailenco/tagparser/v2 v2.0.0 // indirect
-<<<<<<< HEAD
-	golang.org/x/net v0.34.0 // indirect
-	golang.org/x/sys v0.29.0 // indirect
-	golang.org/x/text v0.21.0 // indirect
-=======
 	golang.org/x/net v0.37.0 // indirect
 	golang.org/x/sys v0.31.0 // indirect
 	golang.org/x/text v0.23.0 // indirect
->>>>>>> 88524807
 	google.golang.org/genproto/googleapis/rpc v0.0.0-20250115164207-1a7da9e5054f // indirect
 	google.golang.org/grpc v1.71.0 // indirect
 	google.golang.org/protobuf v1.36.5 // indirect
