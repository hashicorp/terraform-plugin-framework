// Copyright (c) HashiCorp, Inc.
// SPDX-License-Identifier: MPL-2.0

package function

import (
	"context"
	"fmt"

	"github.com/hashicorp/terraform-plugin-framework/attr"
	fwreflect "github.com/hashicorp/terraform-plugin-framework/internal/reflect"
	"github.com/hashicorp/terraform-plugin-framework/path"
)

// ArgumentsData is the zero-based positional argument data sent by Terraform
// for a single function call. Use the Get method or GetArgument method in the
// Function type Run method to fetch the data.
//
// This data is automatically populated by the framework based on the function
// definition. For unit testing, use the NewArgumentsData function to manually
// create the data.
type ArgumentsData struct {
	values []attr.Value
}

// Equal returns true if all the underlying values are equivalent.
func (d ArgumentsData) Equal(o ArgumentsData) bool {
	if len(d.values) != len(o.values) {
		return false
	}

	for index, value := range d.values {
		if !value.Equal(o.values[index]) {
			return false
		}
	}

	return true
}

// Get retrieves all argument data and populates the targets with the values.
// All arguments must be present in the targets, including all parameters and an
// optional variadic parameter, otherwise an error diagnostic will be raised.
// Each target type must be acceptable for the data type in the parameter
// definition.
//
// Variadic parameter argument data must be consumed by a types.Tuple or Go slice
// type with an element type appropriate for the parameter definition ([]T). The
// framework automatically populates this tuple with elements matching the zero,
// one, or more arguments passed.
func (d ArgumentsData) Get(ctx context.Context, targets ...any) *FuncError {
	var funcErr *FuncError

	if len(d.values) == 0 {
		text := "Invalid Argument Data Usage: When attempting to fetch argument data during the function call, the provider code incorrectly attempted to read argument data. " +
			"This is always an issue in the provider code and should be reported to the provider developers.\n\n" +
			"Function does not have argument data."

		funcErr = ConcatFuncErrors(funcErr, NewFuncError(text))

		return funcErr
	}

	if len(targets) != len(d.values) {
		text := "Invalid Argument Data Usage: When attempting to fetch argument data during the function call, the provider code incorrectly attempted to read argument data. " +
			"The Get call requires all parameters and the final variadic parameter, if implemented, to be in the targets. " +
			"This is always an error in the provider code and should be reported to the provider developers.\n\n" +
			fmt.Sprintf("Given targets count: %d, expected targets count: %d", len(targets), len(d.values))

		funcErr = ConcatFuncErrors(funcErr, NewFuncError(text))

		return funcErr
	}

	for position, attrValue := range d.values {
		target := targets[position]

		if fwreflect.IsGenericAttrValue(ctx, target) {
			//nolint:forcetypeassert // Type assertion is guaranteed by the above `reflect.IsGenericAttrValue` function
			*(target.(*attr.Value)) = attrValue

			continue
		}

		tfValue, tfValueErr := attrValue.ToTerraformValue(ctx)

		if tfValueErr != nil {
			text := fmt.Sprintf("Argument Value Conversion Error: An unexpected error was encountered converting a %T to its equivalent Terraform representation. "+
				"This is always an error in the provider code and should be reported to the provider developers.\n\n"+
				"Position: %d\n"+
				"Error: %s",
				attrValue, position, tfValueErr)

			funcErr = ConcatFuncErrors(funcErr, NewArgumentFuncError(int64(position), text))

			continue
		}

		reflectDiags := fwreflect.Into(ctx, attrValue.Type(ctx), tfValue, target, fwreflect.Options{}, path.Empty())

		funcErr = ConcatFuncErrors(funcErr, FuncErrorFromDiags(ctx, reflectDiags))
	}

	return funcErr
}

// GetArgument retrieves the argument data found at the given zero-based
// position and populates the target with the value. The target type must be
// acceptable for the data type in the parameter definition.
//
// Variadic parameter argument data must be consumed by a types.Tuple or Go slice
// type with an element type appropriate for the parameter definition ([]T) at
// the position after all parameters. The framework automatically populates this
<<<<<<< HEAD
// list with elements matching the zero, one, or more arguments passed.
func (d ArgumentsData) GetArgument(ctx context.Context, position int, target any) *FuncError {
	var funcErr *FuncError
=======
// tuple with elements matching the zero, one, or more arguments passed.
func (d ArgumentsData) GetArgument(ctx context.Context, position int, target any) diag.Diagnostics {
	var diags diag.Diagnostics
>>>>>>> 3c7a3916

	if len(d.values) == 0 {
		text := "Invalid Argument Data Usage: When attempting to fetch argument data during the function call, the provider code incorrectly attempted to read argument data. " +
			"This is always an issue in the provider code and should be reported to the provider developers.\n\n" +
			"Function does not have argument data."

		funcErr = ConcatFuncErrors(funcErr, NewArgumentFuncError(int64(position), text))

		return funcErr
	}

	if position >= len(d.values) {
<<<<<<< HEAD
		text := "Invalid Argument Data Position: When attempting to fetch argument data during the function call, the provider code attempted to read a non-existent argument position. " +
			"Function argument positions are 0-based and any final variadic parameter is represented as one argument position with an ordered list of the parameter data type. " +
			"This is always an error in the provider code and should be reported to the provider developers.\n\n" +
			fmt.Sprintf("Given argument position: %d, last argument position: %d", position, len(d.values)-1)

		funcErr = ConcatFuncErrors(funcErr, NewArgumentFuncError(int64(position), text))
=======
		diags.AddError(
			"Invalid Argument Data Position",
			"When attempting to fetch argument data during the function call, the provider code attempted to read a non-existent argument position. "+
				"Function argument positions are 0-based and any final variadic parameter is represented as one argument position with a tuple where each element "+
				"type matches the parameter data type. This is always an error in the provider code and should be reported to the provider developers.\n\n"+
				fmt.Sprintf("Given argument position: %d, last argument position: %d", position, len(d.values)-1),
		)
>>>>>>> 3c7a3916

		return funcErr
	}

	attrValue := d.values[position]

	if fwreflect.IsGenericAttrValue(ctx, target) {
		//nolint:forcetypeassert // Type assertion is guaranteed by the above `reflect.IsGenericAttrValue` function
		*(target.(*attr.Value)) = attrValue

		return nil
	}

	tfValue, err := attrValue.ToTerraformValue(ctx)

	if err != nil {
		text := fmt.Sprintf("Argument Value Conversion Error: An unexpected error was encountered converting a %T to its equivalent Terraform representation. "+
			"This is always an error in the provider code and should be reported to the provider developers.\n\n"+
			"Error: %s", attrValue, err)

		funcErr = ConcatFuncErrors(funcErr, NewArgumentFuncError(int64(position), text))

		return funcErr
	}

	reflectDiags := fwreflect.Into(ctx, attrValue.Type(ctx), tfValue, target, fwreflect.Options{}, path.Empty())

	funcErr = ConcatFuncErrors(funcErr, FuncErrorFromDiags(ctx, reflectDiags))

	return funcErr
}

// NewArgumentsData creates an ArgumentsData. This is only necessary for unit
// testing as the framework automatically creates this data.
func NewArgumentsData(values []attr.Value) ArgumentsData {
	return ArgumentsData{
		values: values,
	}
}<|MERGE_RESOLUTION|>--- conflicted
+++ resolved
@@ -111,15 +111,9 @@
 // Variadic parameter argument data must be consumed by a types.Tuple or Go slice
 // type with an element type appropriate for the parameter definition ([]T) at
 // the position after all parameters. The framework automatically populates this
-<<<<<<< HEAD
-// list with elements matching the zero, one, or more arguments passed.
+// tuple with elements matching the zero, one, or more arguments passed.
 func (d ArgumentsData) GetArgument(ctx context.Context, position int, target any) *FuncError {
 	var funcErr *FuncError
-=======
-// tuple with elements matching the zero, one, or more arguments passed.
-func (d ArgumentsData) GetArgument(ctx context.Context, position int, target any) diag.Diagnostics {
-	var diags diag.Diagnostics
->>>>>>> 3c7a3916
 
 	if len(d.values) == 0 {
 		text := "Invalid Argument Data Usage: When attempting to fetch argument data during the function call, the provider code incorrectly attempted to read argument data. " +
@@ -132,22 +126,12 @@
 	}
 
 	if position >= len(d.values) {
-<<<<<<< HEAD
 		text := "Invalid Argument Data Position: When attempting to fetch argument data during the function call, the provider code attempted to read a non-existent argument position. " +
-			"Function argument positions are 0-based and any final variadic parameter is represented as one argument position with an ordered list of the parameter data type. " +
-			"This is always an error in the provider code and should be reported to the provider developers.\n\n" +
+			"Function argument positions are 0-based and any final variadic parameter is represented as one argument position with a tuple where each element " +
+			"type matches the parameter data type. This is always an error in the provider code and should be reported to the provider developers.\n\n" +
 			fmt.Sprintf("Given argument position: %d, last argument position: %d", position, len(d.values)-1)
 
 		funcErr = ConcatFuncErrors(funcErr, NewArgumentFuncError(int64(position), text))
-=======
-		diags.AddError(
-			"Invalid Argument Data Position",
-			"When attempting to fetch argument data during the function call, the provider code attempted to read a non-existent argument position. "+
-				"Function argument positions are 0-based and any final variadic parameter is represented as one argument position with a tuple where each element "+
-				"type matches the parameter data type. This is always an error in the provider code and should be reported to the provider developers.\n\n"+
-				fmt.Sprintf("Given argument position: %d, last argument position: %d", position, len(d.values)-1),
-		)
->>>>>>> 3c7a3916
 
 		return funcErr
 	}
