--- conflicted
+++ resolved
@@ -140,15 +140,6 @@
 	}
 
 	resp.Deferred = importResp.Deferred
-<<<<<<< HEAD
-	if s.deferred != nil {
-		resp.Deferred = &resource.Deferred{
-			Reason: resp.Deferred.Reason,
-		}
-	}
-
-=======
->>>>>>> 24d09fed
 	resp.ImportedResources = []ImportedResource{
 		{
 			State:    importResp.State,
