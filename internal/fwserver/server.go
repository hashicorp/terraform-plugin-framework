--- conflicted
+++ resolved
@@ -42,17 +42,17 @@
 	// to [ephemeral.ConfigureRequest.ProviderData].
 	EphemeralResourceConfigureData any
 
-<<<<<<< HEAD
+
 	// ListResourceConfigureData is the
 	// [provider.ConfigureResponse.ListResourceData] field value which is passed
 	// to [list.ConfigureRequest.ProviderData].
 	ListResourceConfigureData any
-=======
+
 	// ActionConfigureData is the
 	// [provider.ConfigureResponse.ActionData] field value which is passed
 	// to [action.ConfigureRequest.ProviderData].
 	ActionConfigureData any
->>>>>>> d4a54160
+
 
 	// actionSchemas is the cached Action Schemas for RPCs that need to
 	// convert configuration data from the protocol. If not found, it will be
