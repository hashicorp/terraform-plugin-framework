--- conflicted
+++ resolved
@@ -25,13 +25,10 @@
         "title": "Overview",
         "path": "resources"
       },
-<<<<<<< HEAD
       {
         "title": "Configure Clients",
         "path": "resources/configure"
       },
-=======
->>>>>>> 8ce2dcde
       {
         "title": "Import",
         "path": "resources/import"
